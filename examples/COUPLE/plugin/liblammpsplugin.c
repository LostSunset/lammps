/* -*- c++ -*- ----------------------------------------------------------
   LAMMPS - Large-scale Atomic/Molecular Massively Parallel Simulator
   https://www.lammps.org/, Sandia National Laboratories
   LAMMPS development team: developers@lammps.org

   Copyright (2003) Sandia Corporation.  Under the terms of Contract
   DE-AC04-94AL85000 with Sandia Corporation, the U.S. Government retains
   certain rights in this software.  This software is distributed under
   the GNU General Public License.

   See the README file in the top-level LAMMPS directory.
------------------------------------------------------------------------- */

/*
   Variant of the C style library interface to LAMMPS
   that uses a shared library and dynamically opens it,
   so this can be used as a prototype code to integrate
   a LAMMPS plugin to some other software.
*/

#include "liblammpsplugin.h"

#if defined(_WIN32)

#ifndef WIN32_LEAN_AND_MEAN
#define WIN32_LEAN_AND_MEAN
#endif

#if defined(_WIN32_WINNT)
#undef _WIN32_WINNT
#endif

// target Windows version is windows 7 and later
#define _WIN32_WINNT _WIN32_WINNT_WIN7
#define PSAPI_VERSION 2

#include <windows.h>
#else
#include <dlfcn.h>
#endif

#include <stdlib.h>


liblammpsplugin_t *liblammpsplugin_load(const char *lib)
{
  liblammpsplugin_t *lmp;
  void *handle;

  if (lib == NULL) return NULL;

#ifdef _WIN32
  handle = (void *) LoadLibrary(lib);
#else
  handle = dlopen(lib,RTLD_NOW|RTLD_GLOBAL);
#endif
  if (handle == NULL) return NULL;

  lmp = (liblammpsplugin_t *) calloc(1, sizeof(liblammpsplugin_t));
  lmp->abiversion = LAMMPSPLUGIN_ABI_VERSION;
  lmp->handle = handle;

#ifdef _WIN32
#define ADDSYM(symbol) *(void **) (&lmp->symbol) = (void *) GetProcAddress((HINSTANCE) handle, "lammps_" #symbol)
#else
#define ADDSYM(symbol) *(void **) (&lmp->symbol) = dlsym(handle,"lammps_" #symbol)
#endif

#if defined(LAMMPS_LIB_MPI)
  ADDSYM(open);
#else
  lmp->open = NULL;
#endif

  ADDSYM(open_no_mpi);
  ADDSYM(open_fortran);
  ADDSYM(close);

  ADDSYM(mpi_init);
  ADDSYM(mpi_finalize);
  ADDSYM(kokkos_finalize);
  ADDSYM(python_finalize);

  ADDSYM(error);

  ADDSYM(file);
  ADDSYM(command);
  ADDSYM(commands_list);
  ADDSYM(commands_string);

  ADDSYM(get_natoms);
  ADDSYM(get_thermo);
  ADDSYM(last_thermo);

  ADDSYM(extract_box);
  ADDSYM(reset_box);

  ADDSYM(memory_usage);
  ADDSYM(get_mpi_comm);

  ADDSYM(extract_setting);
  ADDSYM(extract_global_datatype);
  ADDSYM(extract_global);

  ADDSYM(extract_atom_datatype);
  ADDSYM(extract_atom);

  ADDSYM(extract_compute);
  ADDSYM(extract_fix);
  ADDSYM(extract_variable);
  ADDSYM(extract_variable_datatype);
  ADDSYM(set_variable);

  ADDSYM(gather_atoms);
  ADDSYM(gather_atoms_concat);
  ADDSYM(gather_atoms_subset);
  ADDSYM(scatter_atoms);
  ADDSYM(scatter_atoms_subset);

  ADDSYM(gather_bonds);
  ADDSYM(gather_angles);
  ADDSYM(gather_dihedrals);
  ADDSYM(gather_impropers);

  ADDSYM(gather);
  ADDSYM(gather_concat);
  ADDSYM(gather_subset);
  ADDSYM(scatter);
  ADDSYM(scatter_subset);

  ADDSYM(gather);
  ADDSYM(gather_concat);
  ADDSYM(gather_subset);
  ADDSYM(scatter);
  ADDSYM(scatter_subset);

  ADDSYM(create_atoms);

  ADDSYM(find_pair_neighlist);
  ADDSYM(find_fix_neighlist);
  ADDSYM(find_compute_neighlist);
  ADDSYM(neighlist_num_elements);
  ADDSYM(neighlist_element_neighbors);

  ADDSYM(version);
  ADDSYM(get_os_info);

  ADDSYM(config_has_mpi_support);
  ADDSYM(config_has_gzip_support);
  ADDSYM(config_has_png_support);
  ADDSYM(config_has_jpeg_support);
  ADDSYM(config_has_ffmpeg_support);
  ADDSYM(config_has_exceptions);

  ADDSYM(config_has_package);
  ADDSYM(config_package_count);
  ADDSYM(config_package_name);

  ADDSYM(config_accelerator);
  ADDSYM(has_gpu_device);
  ADDSYM(get_gpu_device_info);

  ADDSYM(has_style);
  ADDSYM(style_count);
  ADDSYM(style_name);

  ADDSYM(has_id);
  ADDSYM(id_count);
  ADDSYM(id_name);

  ADDSYM(plugin_count);
  ADDSYM(plugin_name);

  ADDSYM(encode_image_flags);
  ADDSYM(decode_image_flags);

  ADDSYM(set_fix_external_callback);
  ADDSYM(fix_external_get_force);
  ADDSYM(fix_external_set_energy_global);
  ADDSYM(fix_external_set_energy_peratom);
  ADDSYM(fix_external_set_virial_global);
  ADDSYM(fix_external_set_virial_peratom);
  ADDSYM(fix_external_set_vector_length);
  ADDSYM(fix_external_set_vector);

  ADDSYM(flush_buffers);

  ADDSYM(free);

  ADDSYM(is_running);
  ADDSYM(force_timeout);

  lmp->has_exceptions = lmp->config_has_exceptions();
  if (lmp->has_exceptions) {
    ADDSYM(has_error);
    ADDSYM(get_last_error_message);
  }
<<<<<<< HEAD
=======

  ADDSYM(python_api_version);
>>>>>>> 554db7da
  return lmp;
}

int liblammpsplugin_release(liblammpsplugin_t *lmp)
{
  if (lmp == NULL) return 1;
  if (lmp->handle == NULL) return 2;

#ifdef _WIN32
  FreeLibrary((HINSTANCE) lmp->handle);
#else
  dlclose(lmp->handle);
#endif
  free((void *)lmp);
  return 0;
}<|MERGE_RESOLUTION|>--- conflicted
+++ resolved
@@ -121,12 +121,6 @@
   ADDSYM(gather_angles);
   ADDSYM(gather_dihedrals);
   ADDSYM(gather_impropers);
-
-  ADDSYM(gather);
-  ADDSYM(gather_concat);
-  ADDSYM(gather_subset);
-  ADDSYM(scatter);
-  ADDSYM(scatter_subset);
 
   ADDSYM(gather);
   ADDSYM(gather_concat);
@@ -195,11 +189,8 @@
     ADDSYM(has_error);
     ADDSYM(get_last_error_message);
   }
-<<<<<<< HEAD
-=======
 
   ADDSYM(python_api_version);
->>>>>>> 554db7da
   return lmp;
 }
 

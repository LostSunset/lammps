// clang-format off
/* ----------------------------------------------------------------------
   LAMMPS - Large-scale Atomic/Molecular Massively Parallel Simulator
   https://www.lammps.org/, Sandia National Laboratories
   LAMMPS development team: developers@lammps.org

   Copyright (2003) Sandia Corporation.  Under the terms of Contract
   DE-AC04-94AL85000 with Sandia Corporation, the U.S. Government retains
   certain rights in this software.  This software is distributed under
   the GNU General Public License.

   See the README file in the top-level LAMMPS directory.
------------------------------------------------------------------------- */

#include "fix_press_berendsen.h"

#include "atom.h"
#include "comm.h"
#include "compute.h"
#include "domain.h"
#include "error.h"
#include "fix_deform.h"
#include "force.h"
#include "group.h"
#include "kspace.h"
#include "modify.h"
#include "update.h"

#include <cmath>
#include <cstring>

using namespace LAMMPS_NS;
using namespace FixConst;

enum{NOBIAS,BIAS};
enum{NONE,XYZ,XY,YZ,XZ};
enum{ISO,ANISO};

/* ---------------------------------------------------------------------- */

FixPressBerendsen::FixPressBerendsen(LAMMPS *lmp, int narg, char **arg) :
  Fix(lmp, narg, arg),
  id_temp(nullptr), id_press(nullptr), tflag(0), pflag(0)
{
  if (narg < 5) error->all(FLERR,"Illegal fix press/berendsen command");

  // Berendsen barostat applied every step

  nevery = 1;

  // default values

  pcouple = NONE;
  bulkmodulus = 10.0;
  allremap = 1;

  for (int i = 0; i < 3; i++) {
    p_start[i] = p_stop[i] = p_period[i] = 0.0;
    p_flag[i] = 0;
    p_period[i] = 0.0;
  }

  // process keywords

  dimension = domain->dimension;

  int iarg = 3;

  while (iarg < narg) {
    if (strcmp(arg[iarg],"iso") == 0) {
      if (iarg+4 > narg)
        error->all(FLERR,"Illegal fix press/berendsen command");
      pcouple = XYZ;
      p_start[0] = p_start[1] = p_start[2] = utils::numeric(FLERR,arg[iarg+1],false,lmp);
      p_stop[0] = p_stop[1] = p_stop[2] = utils::numeric(FLERR,arg[iarg+2],false,lmp);
      p_period[0] = p_period[1] = p_period[2] = utils::numeric(FLERR,arg[iarg+3],false,lmp);
      p_flag[0] = p_flag[1] = p_flag[2] = 1;
      if (dimension == 2) {
        p_start[2] = p_stop[2] = p_period[2] = 0.0;
        p_flag[2] = 0;
      }
      iarg += 4;
    } else if (strcmp(arg[iarg],"aniso") == 0) {
      if (iarg+4 > narg)
        error->all(FLERR,"Illegal fix press/berendsen command");
      pcouple = NONE;
      p_start[0] = p_start[1] = p_start[2] = utils::numeric(FLERR,arg[iarg+1],false,lmp);
      p_stop[0] = p_stop[1] = p_stop[2] = utils::numeric(FLERR,arg[iarg+2],false,lmp);
      p_period[0] = p_period[1] = p_period[2] = utils::numeric(FLERR,arg[iarg+3],false,lmp);
      p_flag[0] = p_flag[1] = p_flag[2] = 1;
      if (dimension == 2) {
        p_start[2] = p_stop[2] = p_period[2] = 0.0;
        p_flag[2] = 0;
      }
      iarg += 4;

    } else if (strcmp(arg[iarg],"x") == 0) {
      if (iarg+4 > narg)
        error->all(FLERR,"Illegal fix press/berendsen command");
      p_start[0] = utils::numeric(FLERR,arg[iarg+1],false,lmp);
      p_stop[0] = utils::numeric(FLERR,arg[iarg+2],false,lmp);
      p_period[0] = utils::numeric(FLERR,arg[iarg+3],false,lmp);
      p_flag[0] = 1;
      iarg += 4;
    } else if (strcmp(arg[iarg],"y") == 0) {
      if (iarg+4 > narg)
        error->all(FLERR,"Illegal fix press/berendsen command");
      p_start[1] = utils::numeric(FLERR,arg[iarg+1],false,lmp);
      p_stop[1] = utils::numeric(FLERR,arg[iarg+2],false,lmp);
      p_period[1] = utils::numeric(FLERR,arg[iarg+3],false,lmp);
      p_flag[1] = 1;
      iarg += 4;
    } else if (strcmp(arg[iarg],"z") == 0) {
      if (iarg+4 > narg)
        error->all(FLERR,"Illegal fix press/berendsen command");
      p_start[2] = utils::numeric(FLERR,arg[iarg+1],false,lmp);
      p_stop[2] = utils::numeric(FLERR,arg[iarg+2],false,lmp);
      p_period[2] = utils::numeric(FLERR,arg[iarg+3],false,lmp);
      p_flag[2] = 1;
      iarg += 4;
      if (dimension == 2)
        error->all(FLERR,"Invalid fix press/berendsen for a 2d simulation");

    } else if (strcmp(arg[iarg],"couple") == 0) {
      if (iarg+2 > narg)
        error->all(FLERR,"Illegal fix press/berendsen command");
      if (strcmp(arg[iarg+1],"xyz") == 0) pcouple = XYZ;
      else if (strcmp(arg[iarg+1],"xy") == 0) pcouple = XY;
      else if (strcmp(arg[iarg+1],"yz") == 0) pcouple = YZ;
      else if (strcmp(arg[iarg+1],"xz") == 0) pcouple = XZ;
      else if (strcmp(arg[iarg+1],"none") == 0) pcouple = NONE;
      else error->all(FLERR,"Illegal fix press/berendsen command");
      iarg += 2;

    } else if (strcmp(arg[iarg],"modulus") == 0) {
      if (iarg+2 > narg)
        error->all(FLERR,"Illegal fix press/berendsen command");
      bulkmodulus = utils::numeric(FLERR,arg[iarg+1],false,lmp);
      if (bulkmodulus <= 0.0)
        error->all(FLERR,"Illegal fix press/berendsen command");
      iarg += 2;
    } else if (strcmp(arg[iarg],"dilate") == 0) {
      if (iarg+2 > narg)
        error->all(FLERR,"Illegal fix press/berendsen command");
      if (strcmp(arg[iarg+1],"all") == 0) allremap = 1;
      else if (strcmp(arg[iarg+1],"partial") == 0) allremap = 0;
      else error->all(FLERR,"Illegal fix press/berendsen command");
      iarg += 2;
    } else error->all(FLERR,"Illegal fix press/berendsen command");
  }

  if (allremap == 0) restart_pbc = 1;

  // error checks

  if (dimension == 2 && p_flag[2])
    error->all(FLERR,"Invalid fix press/berendsen for a 2d simulation");
  if (dimension == 2 && (pcouple == YZ || pcouple == XZ))
    error->all(FLERR,"Invalid fix press/berendsen for a 2d simulation");

  if (pcouple == XYZ && (p_flag[0] == 0 || p_flag[1] == 0))
    error->all(FLERR,"Invalid fix press/berendsen pressure settings");
  if (pcouple == XYZ && dimension == 3 && p_flag[2] == 0)
    error->all(FLERR,"Invalid fix press/berendsen pressure settings");
  if (pcouple == XY && (p_flag[0] == 0 || p_flag[1] == 0))
    error->all(FLERR,"Invalid fix press/berendsen pressure settings");
  if (pcouple == YZ && (p_flag[1] == 0 || p_flag[2] == 0))
    error->all(FLERR,"Invalid fix press/berendsen pressure settings");
  if (pcouple == XZ && (p_flag[0] == 0 || p_flag[2] == 0))
    error->all(FLERR,"Invalid fix press/berendsen pressure settings");

  if (p_flag[0] && domain->xperiodic == 0)
    error->all(FLERR,
               "Cannot use fix press/berendsen on a non-periodic dimension");
  if (p_flag[1] && domain->yperiodic == 0)
    error->all(FLERR,
               "Cannot use fix press/berendsen on a non-periodic dimension");
  if (p_flag[2] && domain->zperiodic == 0)
    error->all(FLERR,
               "Cannot use fix press/berendsen on a non-periodic dimension");

  if (pcouple == XYZ && dimension == 3 &&
      (p_start[0] != p_start[1] || p_start[0] != p_start[2] ||
       p_stop[0] != p_stop[1] || p_stop[0] != p_stop[2] ||
       p_period[0] != p_period[1] || p_period[0] != p_period[2]))
    error->all(FLERR,"Invalid fix press/berendsen pressure settings");
  if (pcouple == XYZ && dimension == 2 &&
      (p_start[0] != p_start[1] || p_stop[0] != p_stop[1] ||
       p_period[0] != p_period[1]))
    error->all(FLERR,"Invalid fix press/berendsen pressure settings");
  if (pcouple == XY &&
      (p_start[0] != p_start[1] || p_stop[0] != p_stop[1] ||
       p_period[0] != p_period[1]))
    error->all(FLERR,"Invalid fix press/berendsen pressure settings");
  if (pcouple == YZ &&
      (p_start[1] != p_start[2] || p_stop[1] != p_stop[2] ||
       p_period[1] != p_period[2]))
    error->all(FLERR,"Invalid fix press/berendsen pressure settings");
  if (pcouple == XZ &&
      (p_start[0] != p_start[2] || p_stop[0] != p_stop[2] ||
       p_period[0] != p_period[2]))
    error->all(FLERR,"Invalid fix press/berendsen pressure settings");

  if ((p_flag[0] && p_period[0] <= 0.0) ||
      (p_flag[1] && p_period[1] <= 0.0) ||
      (p_flag[2] && p_period[2] <= 0.0))
    error->all(FLERR,"Fix press/berendsen damping parameters must be > 0.0");

  if (p_flag[0]) box_change |= BOX_CHANGE_X;
  if (p_flag[1]) box_change |= BOX_CHANGE_Y;
  if (p_flag[2]) box_change |= BOX_CHANGE_Z;

  // pstyle = ISO if XYZ coupling or XY coupling in 2d -> 1 dof
  // else pstyle = ANISO -> 3 dof

  if (pcouple == XYZ || (dimension == 2 && pcouple == XY)) pstyle = ISO;
  else pstyle = ANISO;

  // create a new compute temp style
  // id = fix-ID + temp
  // compute group = all since pressure is always global (group all)
  //   and thus its KE/temperature contribution should use group all

  id_temp = utils::strdup(std::string(id) + "_temp");
  modify->add_compute(fmt::format("{} all temp",id_temp));
  tflag = 1;

  // create a new compute pressure style
  // id = fix-ID + press, compute group = all
  // pass id_temp as 4th arg to pressure constructor

  id_press = utils::strdup(std::string(id) + "_press");
  modify->add_compute(fmt::format("{} all pressure {}",id_press, id_temp));
  pflag = 1;

  nrigid = 0;
  rfix = nullptr;
}

/* ---------------------------------------------------------------------- */

FixPressBerendsen::~FixPressBerendsen()
{
  delete[] rfix;

  // delete temperature and pressure if fix created them

  if (tflag) modify->delete_compute(id_temp);
  if (pflag) modify->delete_compute(id_press);
  delete[] id_temp;
  delete[] id_press;
}

/* ---------------------------------------------------------------------- */

int FixPressBerendsen::setmask()
{
  int mask = 0;
  mask |= END_OF_STEP;
  return mask;
}

/* ---------------------------------------------------------------------- */

void FixPressBerendsen::init()
{
  if (domain->triclinic)
    error->all(FLERR,"Cannot use fix press/berendsen with triclinic box");

  // ensure no conflict with fix deform

<<<<<<< HEAD
  for (int i = 0; i < modify->nfix; i++)
    if (strcmp(modify->fix[i]->style,"deform") == 0) {
      int *dimflag = (dynamic_cast<FixDeform *>(modify->fix[i]))->dimflag;
=======
  for (const auto &ifix : modify->get_fix_list())
    if (strcmp(ifix->style, "^deform") == 0) {
      int *dimflag = static_cast<FixDeform *>(ifix)->dimflag;
>>>>>>> 554db7da
      if ((p_flag[0] && dimflag[0]) || (p_flag[1] && dimflag[1]) ||
          (p_flag[2] && dimflag[2]))
        error->all(FLERR,"Cannot use fix press/berendsen and "
                   "fix deform on same component of stress tensor");
    }

  // set temperature and pressure ptrs

  temperature = modify->get_compute_by_id(id_temp);
  if (!temperature)
    error->all(FLERR, "Temperature compute ID {} for fix press/berendsen does not exist", id_temp);

  if (temperature->tempbias) which = BIAS;
  else which = NOBIAS;

  pressure = modify->get_compute_by_id(id_press);
  if (!pressure)
    error->all(FLERR, "Pressure compute ID {} for fix press/berendsen does not exist", id_press);

  // Kspace setting

  if (force->kspace) kspace_flag = 1;
  else kspace_flag = 0;

  // detect if any rigid fixes exist so rigid bodies move when box is remapped
  // rfix[] = indices to each fix rigid

  delete[] rfix;
  nrigid = 0;
  rfix = nullptr;

  for (int i = 0; i < modify->nfix; i++)
    if (modify->fix[i]->rigid_flag) nrigid++;
  if (nrigid > 0) {
    rfix = new int[nrigid];
    nrigid = 0;
    for (int i = 0; i < modify->nfix; i++)
      if (modify->fix[i]->rigid_flag) rfix[nrigid++] = i;
  }
}

/* ----------------------------------------------------------------------
   compute T,P before integrator starts
------------------------------------------------------------------------- */

void FixPressBerendsen::setup(int /*vflag*/)
{
  // trigger virial computation on next timestep

  pressure->addstep(update->ntimestep+1);
}

/* ---------------------------------------------------------------------- */

void FixPressBerendsen::end_of_step()
{
  // compute new T,P

  if (pstyle == ISO) {
    temperature->compute_scalar();
    pressure->compute_scalar();
  } else {
    temperature->compute_vector();
    pressure->compute_vector();
  }
  couple();

  double delta = update->ntimestep - update->beginstep;
  if (delta != 0.0) delta /= update->endstep - update->beginstep;

  for (int i = 0; i < 3; i++) {
    if (p_flag[i]) {
      p_target[i] = p_start[i] + delta * (p_stop[i]-p_start[i]);
      dilation[i] =
        pow(1.0 - update->dt/p_period[i] *
            (p_target[i]-p_current[i])/bulkmodulus,1.0/3.0);
    }
  }

  // remap simulation box and atoms
  // redo KSpace coeffs since volume has changed

  remap();
  if (kspace_flag) force->kspace->setup();

  // trigger virial computation on next timestep

  pressure->addstep(update->ntimestep+1);
}

/* ---------------------------------------------------------------------- */

void FixPressBerendsen::couple()
{
  double *tensor = pressure->vector;

  if (pstyle == ISO)
    p_current[0] = p_current[1] = p_current[2] = pressure->scalar;
  else if (pcouple == XYZ) {
    double ave = 1.0/3.0 * (tensor[0] + tensor[1] + tensor[2]);
    p_current[0] = p_current[1] = p_current[2] = ave;
  } else if (pcouple == XY) {
    double ave = 0.5 * (tensor[0] + tensor[1]);
    p_current[0] = p_current[1] = ave;
    p_current[2] = tensor[2];
  } else if (pcouple == YZ) {
    double ave = 0.5 * (tensor[1] + tensor[2]);
    p_current[1] = p_current[2] = ave;
    p_current[0] = tensor[0];
  } else if (pcouple == XZ) {
    double ave = 0.5 * (tensor[0] + tensor[2]);
    p_current[0] = p_current[2] = ave;
    p_current[1] = tensor[1];
  } else {
    p_current[0] = tensor[0];
    p_current[1] = tensor[1];
    p_current[2] = tensor[2];
  }
}

/* ----------------------------------------------------------------------
   change box size
   remap all atoms or fix group atoms depending on allremap flag
   if rigid bodies exist, scale rigid body centers-of-mass
------------------------------------------------------------------------- */

void FixPressBerendsen::remap()
{
  int i;
  double oldlo,oldhi,ctr;

  double **x = atom->x;
  int *mask = atom->mask;
  int nlocal = atom->nlocal;

  // convert pertinent atoms and rigid bodies to lamda coords

  if (allremap) domain->x2lamda(nlocal);
  else {
    for (i = 0; i < nlocal; i++)
      if (mask[i] & groupbit)
        domain->x2lamda(x[i],x[i]);
  }

  if (nrigid)
    for (i = 0; i < nrigid; i++)
      modify->fix[rfix[i]]->deform(0);

  // reset global and local box to new size/shape

  for (i = 0; i < 3; i++) {
    if (p_flag[i]) {
      oldlo = domain->boxlo[i];
      oldhi = domain->boxhi[i];
      ctr = 0.5 * (oldlo + oldhi);
      domain->boxlo[i] = (oldlo-ctr)*dilation[i] + ctr;
      domain->boxhi[i] = (oldhi-ctr)*dilation[i] + ctr;
    }
  }

  domain->set_global_box();
  domain->set_local_box();

  // convert pertinent atoms and rigid bodies back to box coords

  if (allremap) domain->lamda2x(nlocal);
  else {
    for (i = 0; i < nlocal; i++)
      if (mask[i] & groupbit)
        domain->lamda2x(x[i],x[i]);
  }

  if (nrigid)
    for (i = 0; i < nrigid; i++)
      modify->fix[rfix[i]]->deform(1);
}

/* ---------------------------------------------------------------------- */

int FixPressBerendsen::modify_param(int narg, char **arg)
{
  if (strcmp(arg[0],"temp") == 0) {
    if (narg < 2) error->all(FLERR,"Illegal fix_modify command");
    if (tflag) {
      modify->delete_compute(id_temp);
      tflag = 0;
    }
    delete[] id_temp;
    id_temp = utils::strdup(arg[1]);

    temperature = modify->get_compute_by_id(arg[1]);
    if (!temperature)
      error->all(FLERR,"Could not find fix_modify temperature compute ID: ", arg[1]);

    if (temperature->tempflag == 0)
      error->all(FLERR,"Fix_modify temperature compute {} does not compute temperature", arg[1]);
    if (temperature->igroup != 0 && comm->me == 0)
      error->warning(FLERR,"Temperature compute {} for fix {} is not for group all: {}",
                     arg[1], style, group->names[temperature->igroup]);

    // reset id_temp of pressure to new temperature ID

    auto icompute = modify->get_compute_by_id(id_press);
    if (!icompute)
      error->all(FLERR,"Pressure compute ID {} for fix {} does not exist", id_press, style);
    icompute->reset_extra_compute_fix(id_temp);

    return 2;

  } else if (strcmp(arg[0],"press") == 0) {
    if (narg < 2) error->all(FLERR,"Illegal fix_modify command");
    if (pflag) {
      modify->delete_compute(id_press);
      pflag = 0;
    }
    delete[] id_press;
    id_press = utils::strdup(arg[1]);

    pressure = modify->get_compute_by_id(arg[1]);
    if (!pressure) error->all(FLERR,"Could not find fix_modify pressure compute ID: {}", arg[1]);
    if (pressure->pressflag == 0)
      error->all(FLERR,"Fix_modify pressure compute {} does not compute pressure", arg[1]);
    return 2;
  }
  return 0;
}<|MERGE_RESOLUTION|>--- conflicted
+++ resolved
@@ -269,15 +269,9 @@
 
   // ensure no conflict with fix deform
 
-<<<<<<< HEAD
-  for (int i = 0; i < modify->nfix; i++)
-    if (strcmp(modify->fix[i]->style,"deform") == 0) {
-      int *dimflag = (dynamic_cast<FixDeform *>(modify->fix[i]))->dimflag;
-=======
   for (const auto &ifix : modify->get_fix_list())
     if (strcmp(ifix->style, "^deform") == 0) {
       int *dimflag = static_cast<FixDeform *>(ifix)->dimflag;
->>>>>>> 554db7da
       if ((p_flag[0] && dimflag[0]) || (p_flag[1] && dimflag[1]) ||
           (p_flag[2] && dimflag[2]))
         error->all(FLERR,"Cannot use fix press/berendsen and "

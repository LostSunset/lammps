--- conflicted
+++ resolved
@@ -120,11 +120,7 @@
   // register with Atom class
 
   reaxc = NULL;
-<<<<<<< HEAD
-  reaxc = (PairReaxC *) force->pair_match("reax/c",0);
-=======
   reaxc = (PairReaxC *) force->pair_match("^reax/c",0);
->>>>>>> 5e3fe197
 
   s_hist = t_hist = NULL;
   grow_arrays(atom->nmax);

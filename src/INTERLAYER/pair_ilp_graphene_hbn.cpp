--- conflicted
+++ resolved
@@ -312,13 +312,9 @@
       int n = -1;
       for (int m = 0; m < nparams; m++) {
         if (i == params[m].ielement && j == params[m].jelement) {
-<<<<<<< HEAD
-          if (n >= 0) error->all(FLERR, "ILP potential file has duplicate entry");
-=======
           if (n >= 0)
             error->all(FLERR, "{} potential file {} has a duplicate entry", variant_map[variant],
                        filename);
->>>>>>> d8b37601
           n = m;
         }
       }

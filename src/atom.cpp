// clang-format off
/* ----------------------------------------------------------------------
   LAMMPS - Large-scale Atomic/Molecular Massively Parallel Simulator
   https://www.lammps.org/, Sandia National Laboratories
   LAMMPS development team: developers@lammps.org

   Copyright (2003) Sandia Corporation.  Under the terms of Contract
   DE-AC04-94AL85000 with Sandia Corporation, the U.S. Government retains
   certain rights in this software.  This software is distributed under
   the GNU General Public License.

   See the README file in the top-level LAMMPS directory.
------------------------------------------------------------------------- */

#include "atom.h"
#include "atom_vec.h"
#include "style_atom.h"  // IWYU pragma: keep

#include "comm.h"
#include "compute.h"
#include "domain.h"
#include "error.h"
#include "fix.h"
#include "force.h"
#include "group.h"
#include "input.h"
#include "label_map.h"
#include "math_const.h"
#include "memory.h"
#include "modify.h"
#include "molecule.h"
#include "neighbor.h"
#include "tokenizer.h"
#include "update.h"
#include "variable.h"

#include "library.h"

#include <algorithm>
#include <cstring>

#ifdef LMP_GPU
#include "fix_gpu.h"
#include <cmath>
#endif

using namespace LAMMPS_NS;
using namespace MathConst;

#define DELTA 1
#define EPSILON 1.0e-6
#define MAXLINE 256

/* ----------------------------------------------------------------------
   one instance per AtomVec style in style_atom.h
------------------------------------------------------------------------- */

template <typename T> static AtomVec *avec_creator(LAMMPS *_lmp)
{
  return new T(_lmp);
}

/* ---------------------------------------------------------------------- */

/** \class LAMMPS_NS::Atom
 *  \brief Class to provide access to atom data

\verbatim embed:rst
The Atom class provides access to atom style related global settings and
per-atom data that is stored with atoms and migrates with them from
sub-domain to sub-domain as atoms move around.  This includes topology
data, which is stored with either one specific atom or all atoms involved
depending on the settings of the :doc:`newton command <newton>`.

The actual per-atom data is allocated and managed by one of the various
classes derived from the AtomVec class as determined by
the :doc:`atom_style command <atom_style>`.  The pointers in the Atom class
are updated by the AtomVec class as needed.
\endverbatim
 */

/** Atom class constructor
 *
 * This resets and initialized all kinds of settings,
 * parameters, and pointer variables for per-atom arrays.
 * This also initializes the factory for creating
 * instances of classes derived from the AtomVec base
 * class, which correspond to the selected atom style.
 *
 * \param  _lmp  pointer to the base LAMMPS class */

Atom::Atom(LAMMPS *_lmp) : Pointers(_lmp)
{
  natoms = 0;
  nlocal = nghost = nmax = 0;
  ntypes = 0;
  nellipsoids = nlines = ntris = nbodies = 0;
  nbondtypes = nangletypes = ndihedraltypes = nimpropertypes = 0;
  nbonds = nangles = ndihedrals = nimpropers = 0;

  firstgroupname = nullptr;
  sortfreq = 1000;
  nextsort = 0;
  userbinsize = 0.0;
  maxbin = maxnext = 0;
  binhead = nullptr;
  next = permute = nullptr;

  // --------------------------------------------------------------------
  // 1st customization section: customize by adding new per-atom variables

  tag = nullptr;
  type = mask = nullptr;
  image = nullptr;
  x = v = f = nullptr;

  // charged and dipolar particles

  q = nullptr;
  mu = nullptr;

  // finite-size particles

  omega = angmom = torque = nullptr;
  radius = rmass = nullptr;
  ellipsoid = line = tri = body = nullptr;
  quat = nullptr;
  temperature = nullptr;
  heatflow = nullptr;

  // molecular systems

  molecule = nullptr;
  molindex = molatom = nullptr;

  bond_per_atom =  extra_bond_per_atom = 0;
  num_bond = nullptr;
  bond_type = nullptr;
  bond_atom = nullptr;

  angle_per_atom = extra_angle_per_atom = 0;
  num_angle = nullptr;
  angle_type = nullptr;
  angle_atom1 = angle_atom2 = angle_atom3 = nullptr;

  dihedral_per_atom = extra_dihedral_per_atom = 0;
  num_dihedral = nullptr;
  dihedral_type = nullptr;
  dihedral_atom1 = dihedral_atom2 = dihedral_atom3 = dihedral_atom4 = nullptr;

  improper_per_atom = extra_improper_per_atom = 0;
  num_improper = nullptr;
  improper_type = nullptr;
  improper_atom1 = improper_atom2 = improper_atom3 = improper_atom4 = nullptr;

  maxspecial = 1;
  nspecial = nullptr;
  special = nullptr;

  // PERI package

  vfrac = s0 = nullptr;
  x0 = nullptr;

  // SPIN package

  sp = fm = fm_long = nullptr;

  // EFF and AWPMD packages

  spin = nullptr;
  eradius = ervel = erforce = nullptr;
  ervelforce = nullptr;
  cs = csforce = vforce = nullptr;
  etag = nullptr;

  // CG-DNA package

  id5p = nullptr;

  // DPD-REACT package

  uCond = uMech = uChem = uCG = uCGnew = nullptr;
  duChem = dpdTheta = nullptr;

  // MESO package

  cc = cc_flux = nullptr;
  edpd_temp = edpd_flux = edpd_cv = vest_temp = nullptr;
<<<<<<< HEAD

  // MESONT package

  length = nullptr;
  buckling = nullptr;
  bond_nt = nullptr;
=======
>>>>>>> 554db7da

  // MACHDYN package

  contact_radius = nullptr;
  smd_data_9 = nullptr;
  smd_stress = nullptr;
  eff_plastic_strain = nullptr;
  eff_plastic_strain_rate = nullptr;
  damage = nullptr;

  // SPH package

  rho = drho = esph = desph = cv = nullptr;
  vest = nullptr;

  // AMOEBA package

  maxspecial15 = 1;
  nspecial15 = nullptr;
  special15 = nullptr;

  // DIELECTRIC package

  area = ed = em = epsilon = curvature = q_scaled = nullptr;

  // end of customization section
  // --------------------------------------------------------------------

  // user-defined molecules

  nmolecule = 0;
  molecules = nullptr;

  // type labels

  lmap = nullptr;
  types_style = NUMERIC;

  // custom atom arrays

  nivector = ndvector = niarray = ndarray = 0;
  ivector = nullptr;
  dvector = nullptr;
  iarray = nullptr;
  darray = nullptr;
  icols = dcols = nullptr;
  ivname = dvname = ianame = daname = nullptr;

  // initialize atom style and array existence flags

  set_atomflag_defaults();

  // initialize peratom data structure

  peratom_create();

  // ntype-length arrays

  mass = nullptr;
  mass_setflag = nullptr;

  // callback lists & extra restart info

  nextra_grow = nextra_restart = nextra_border = 0;
  extra_grow = extra_restart = extra_border = nullptr;
  nextra_grow_max = nextra_restart_max = nextra_border_max = 0;
  nextra_store = 0;
  extra = nullptr;

  // default atom ID and mapping values

  tag_enable = 1;
  map_style = map_user = MAP_NONE;
  map_tag_max = -1;
  map_maxarray = map_nhash = map_nbucket = -1;

  max_same = 0;
  sametag = nullptr;
  map_array = nullptr;
  map_bucket = nullptr;
  map_hash = nullptr;

  unique_tags = nullptr;
  reset_image_flag[0] = reset_image_flag[1] = reset_image_flag[2] = false;

  atom_style = nullptr;
  avec = nullptr;

  avec_map = new AtomVecCreatorMap();

#define ATOM_CLASS
#define AtomStyle(key,Class) \
  (*avec_map)[#key] = &avec_creator<Class>;
#include "style_atom.h"  // IWYU pragma: keep
#undef AtomStyle
#undef ATOM_CLASS
}

/* ---------------------------------------------------------------------- */

Atom::~Atom()
{
  delete[] atom_style;
  delete avec;
  delete avec_map;

  delete[] firstgroupname;
  memory->destroy(binhead);
  memory->destroy(next);
  memory->destroy(permute);

  memory->destroy(tag);
  memory->destroy(type);
  memory->destroy(mask);
  memory->destroy(image);
  memory->destroy(x);
  memory->destroy(v);
  memory->destroy(f);

  // delete custom atom arrays

  for (int i = 0; i < nivector; i++) {
    delete[] ivname[i];
    memory->destroy(ivector[i]);
  }
  for (int i = 0; i < ndvector; i++) {
    delete[] dvname[i];
    if (dvector) // (needed for Kokkos)
      memory->destroy(dvector[i]);
  }
  for (int i = 0; i < niarray; i++) {
    delete[] ianame[i];
    memory->destroy(iarray[i]);
  }
  for (int i = 0; i < ndarray; i++) {
    delete[] daname[i];
    memory->destroy(darray[i]);
  }

  memory->sfree(ivname);
  memory->sfree(dvname);
  memory->sfree(ianame);
  memory->sfree(daname);
  memory->sfree(ivector);
  memory->sfree(dvector);
  memory->sfree(iarray);
  memory->sfree(darray);
  memory->sfree(icols);
  memory->sfree(dcols);

  // delete user-defined molecules

  for (int i = 0; i < nmolecule; i++) delete molecules[i];
  memory->sfree(molecules);

  // delete label map

  delete lmap;

  // delete per-type arrays

  delete[] mass;
  delete[] mass_setflag;

  // delete extra arrays

  memory->destroy(extra_grow);
  memory->destroy(extra_restart);
  memory->destroy(extra_border);
  memory->destroy(extra);

  // delete mapping data structures

  Atom::map_delete();

  delete unique_tags;
}

/* ----------------------------------------------------------------------
   copy modify settings from old Atom class to current Atom class
------------------------------------------------------------------------- */

void Atom::settings(Atom *old)
{
  tag_enable = old->tag_enable;
  map_user = old->map_user;
  map_style = old->map_style;
  sortfreq = old->sortfreq;
  userbinsize = old->userbinsize;
  if (old->firstgroupname)
    firstgroupname = utils::strdup(old->firstgroupname);
}

/* ----------------------------------------------------------------------
   one-time creation of peratom data structure
------------------------------------------------------------------------- */

void Atom::peratom_create()
{
  peratom.clear();

  // --------------------------------------------------------------------
  // 2nd customization section: add peratom variables here, order does not matter
  // register tagint & imageint variables as INT or BIGINT

  int tagintsize = INT;
  if (sizeof(tagint) == 8) tagintsize = BIGINT;
  int imageintsize = INT;
  if (sizeof(imageint) == 8) imageintsize = BIGINT;

  add_peratom("id",&tag,tagintsize,0);
  add_peratom("type",&type,INT,0);
  add_peratom("mask",&mask,INT,0);
  add_peratom("image",&image,imageintsize,0);

  add_peratom("x",&x,DOUBLE,3);
  add_peratom("v",&v,DOUBLE,3);
  add_peratom("f",&f,DOUBLE,3,1);      // set per-thread flag

  add_peratom("rmass",&rmass,DOUBLE,0);
  add_peratom("q",&q,DOUBLE,0);
  add_peratom("mu",&mu,DOUBLE,4);
  add_peratom("mu3",&mu,DOUBLE,3);     // just first 3 values of mu[4]

  // finite size particles

  add_peratom("radius",&radius,DOUBLE,0);
  add_peratom("omega",&omega,DOUBLE,3);
  add_peratom("torque",&torque,DOUBLE,3,1);    // set per-thread flag
  add_peratom("angmom",&angmom,DOUBLE,3);

  add_peratom("ellipsoid",&ellipsoid,INT,0);
  add_peratom("line",&line,INT,0);
  add_peratom("tri",&tri,INT,0);
  add_peratom("body",&body,INT,0);

  add_peratom("temperature",&temperature,DOUBLE,0);
  add_peratom("heatflow",&heatflow,DOUBLE,0);

  // BPM package

  add_peratom("quat",&quat,DOUBLE,4);

  // MOLECULE package

  add_peratom("molecule",&molecule,tagintsize,0);
  add_peratom("molindex",&molindex,INT,0);
  add_peratom("molatom",&molatom,INT,0);

  add_peratom("nspecial",&nspecial,INT,3);
  add_peratom_vary("special",&special,tagintsize,&maxspecial,&nspecial,3);

  add_peratom("num_bond",&num_bond,INT,0);
  add_peratom_vary("bond_type",&bond_type,INT,&bond_per_atom,&num_bond);
  add_peratom_vary("bond_atom",&bond_atom,tagintsize,&bond_per_atom,&num_bond);

  add_peratom("num_angle",&num_angle,INT,0);
  add_peratom_vary("angle_type",&angle_type,INT,&angle_per_atom,&num_angle);
  add_peratom_vary("angle_atom1",&angle_atom1,tagintsize,
                   &angle_per_atom,&num_angle);
  add_peratom_vary("angle_atom2",&angle_atom2,tagintsize,
                   &angle_per_atom,&num_angle);
  add_peratom_vary("angle_atom3",&angle_atom3,tagintsize,
                   &angle_per_atom,&num_angle);

  add_peratom("num_dihedral",&num_dihedral,INT,0);
  add_peratom_vary("dihedral_type",&dihedral_type,INT,
                   &dihedral_per_atom,&num_dihedral);
  add_peratom_vary("dihedral_atom1",&dihedral_atom1,tagintsize,
                   &dihedral_per_atom,&num_dihedral);
  add_peratom_vary("dihedral_atom2",&dihedral_atom2,tagintsize,
                   &dihedral_per_atom,&num_dihedral);
  add_peratom_vary("dihedral_atom3",&dihedral_atom3,tagintsize,
                   &dihedral_per_atom,&num_dihedral);
  add_peratom_vary("dihedral_atom4",&dihedral_atom4,tagintsize,
                   &dihedral_per_atom,&num_dihedral);

  add_peratom("num_improper",&num_improper,INT,0);
  add_peratom_vary("improper_type",&improper_type,INT,
                   &improper_per_atom,&num_improper);
  add_peratom_vary("improper_atom1",&improper_atom1,tagintsize,
                   &improper_per_atom,&num_improper);
  add_peratom_vary("improper_atom2",&improper_atom2,tagintsize,
                   &improper_per_atom,&num_improper);
  add_peratom_vary("improper_atom3",&improper_atom3,tagintsize,
                   &improper_per_atom,&num_improper);
  add_peratom_vary("improper_atom4",&improper_atom4,tagintsize,
                   &improper_per_atom,&num_improper);

  // PERI package

  add_peratom("vfrac",&vfrac,DOUBLE,0);
  add_peratom("s0",&s0,DOUBLE,0);
  add_peratom("x0",&x0,DOUBLE,3);

  // SPIN package

  add_peratom("sp",&sp,DOUBLE,4);
  add_peratom("fm",&fm,DOUBLE,3,1);
  add_peratom("fm_long",&fm_long,DOUBLE,3,1);

  // EFF package

  add_peratom("espin",&spin,INT,0);
  add_peratom("eradius",&eradius,DOUBLE,0);
  add_peratom("ervel",&ervel,DOUBLE,0);
  add_peratom("erforce",&erforce,DOUBLE,0,1);     // set per-thread flag

  // AWPMD package

  add_peratom("cs",&cs,DOUBLE,2);
  add_peratom("csforce",&csforce,DOUBLE,2);
  add_peratom("vforce",&vforce,DOUBLE,3);
  add_peratom("ervelforce",&ervelforce,DOUBLE,0);
  add_peratom("etag",&etag,INT,0);

  // CG-DNA package

  add_peratom("id5p",&id5p,tagintsize,0);

  // DPD-REACT package

  add_peratom("dpdTheta",&dpdTheta,DOUBLE,0);
  add_peratom("uCond",&uCond,DOUBLE,0);
  add_peratom("uMech",&uMech,DOUBLE,0);
  add_peratom("uChem",&uChem,DOUBLE,0);
  add_peratom("uCG",&uCG,DOUBLE,0);
  add_peratom("uCGnew",&uCGnew,DOUBLE,0);
  add_peratom("duChem",&duChem,DOUBLE,0);

  // MESO package

  add_peratom("edpd_cv",&edpd_cv,DOUBLE,0);
  add_peratom("edpd_temp",&edpd_temp,DOUBLE,0);
  add_peratom("vest_temp",&vest_temp,DOUBLE,0);
  add_peratom("edpd_flux",&edpd_flux,DOUBLE,0,1);     // set per-thread flag
  add_peratom("cc",&cc,DOUBLE,1);
  add_peratom("cc_flux",&cc_flux,DOUBLE,1,1);         // set per-thread flag

  // SPH package

  add_peratom("rho",&rho,DOUBLE,0);
  add_peratom("drho",&drho,DOUBLE,0,1);               // set per-thread flag
  add_peratom("esph",&esph,DOUBLE,0);
  add_peratom("desph",&desph,DOUBLE,0,1);             // set per-thread flag
  add_peratom("vest",&vest,DOUBLE,3);
  add_peratom("cv",&cv,DOUBLE,0);

  // MACHDYN package

  add_peratom("contact_radius",&contact_radius,DOUBLE,0);
  add_peratom("smd_data_9",&smd_data_9,DOUBLE,1);
  add_peratom("smd_stress",&smd_stress,DOUBLE,1);
  add_peratom("eff_plastic_strain",&eff_plastic_strain,DOUBLE,0);
  add_peratom("eff_plastic_strain_rate",&eff_plastic_strain_rate,DOUBLE,0);
  add_peratom("damage",&damage,DOUBLE,0);

  // AMOEBA package

  add_peratom("nspecial15",&nspecial15,INT,0);
  add_peratom_vary("special15",&special15,tagintsize,&maxspecial15,&nspecial15,0);

  // DIELECTRIC package

  add_peratom("area",&area,DOUBLE,0);
  add_peratom("ed",&ed,DOUBLE,0);
  add_peratom("em",&em,DOUBLE,0);
  add_peratom("epsilon",&epsilon,DOUBLE,0);
  add_peratom("curvature",&curvature,DOUBLE,0);
  add_peratom("q_scaled",&q_scaled,DOUBLE,0);

  // end of customization section
  // --------------------------------------------------------------------
}

/* ----------------------------------------------------------------------
   add info for a single per-atom vector/array to PerAtom data struct
   cols = 0: per-atom vector
   cols = N: static per-atom array with N columns
   use add_peratom_vary() when column count varies per atom
------------------------------------------------------------------------- */

void Atom::add_peratom(const std::string &name, void *address,
                       int datatype, int cols, int threadflag)
{
  PerAtom item = {name, address, nullptr, nullptr, datatype, cols, 0, threadflag};
  peratom.push_back(item);
}

/* ----------------------------------------------------------------------
   change the column count of an existing peratom array entry
   allows atom_style to specify column count as an argument
   see atom_style tdpd as an example
------------------------------------------------------------------------- */

void Atom::add_peratom_change_columns(const std::string &name, int cols)
{
  auto match = std::find_if(peratom.begin(), peratom.end(),
                            [&name] (const PerAtom &p) { return p.name == name; });

  if (match != peratom.end()) (*match).cols = cols;
  else error->all(FLERR,"Could not find per-atom array name {} for column change", name);
}

/* ----------------------------------------------------------------------
   add info for a single per-atom array to PerAtom data struct
   cols = address of int variable with max columns per atom
   for collength = 0:
     length = address of peratom vector with column count per atom
     e.g. num_bond
   for collength = N:
     length = address of peratom array with column count per atom
     collength = index of column (1 to N) in peratom array with count
     e.g. nspecial
------------------------------------------------------------------------- */

void Atom::add_peratom_vary(const std::string &name, void *address,
                            int datatype, int *cols, void *length, int collength)
{
  PerAtom item = {name, address, length, cols, datatype, -1, collength, 0};
  peratom.push_back(item);
}

/* ----------------------------------------------------------------------
   add info for a single per-atom array to PerAtom data struct
------------------------------------------------------------------------- */

void Atom::set_atomflag_defaults()
{
  // --------------------------------------------------------------------
  // 3rd customization section: customize by adding new flag
  // identical list as 2nd customization in atom.h

  labelmapflag = 0;
  sphere_flag = ellipsoid_flag = line_flag = tri_flag = body_flag = 0;
  quat_flag = 0;
  peri_flag = electron_flag = 0;
  wavepacket_flag = sph_flag = 0;
  molecule_flag = molindex_flag = molatom_flag = 0;
  q_flag = mu_flag = 0;
  rmass_flag = radius_flag = omega_flag = torque_flag = angmom_flag = 0;
  temperature_flag = heatflow_flag = 0;
  vfrac_flag = spin_flag = eradius_flag = ervel_flag = erforce_flag = 0;
  cs_flag = csforce_flag = vforce_flag = ervelforce_flag = etag_flag = 0;
  rho_flag = esph_flag = cv_flag = vest_flag = 0;
  dpd_flag = edpd_flag = tdpd_flag = 0;
  sp_flag = 0;
  x0_flag = 0;
  smd_flag = damage_flag = 0;
  mesont_flag = 0;
  contact_radius_flag = smd_data_9_flag = smd_stress_flag = 0;
  eff_plastic_strain_flag = eff_plastic_strain_rate_flag = 0;
  nspecial15_flag = 0;

  pdscale = 1.0;
}

/* ----------------------------------------------------------------------
   create an AtomVec style
   called from lammps.cpp, input script, restart file, replicate
------------------------------------------------------------------------- */

void Atom::create_avec(const std::string &style, int narg, char **arg, int trysuffix)
{
  delete[] atom_style;
  if (avec) delete avec;
  atom_style = nullptr;
  avec = nullptr;

  // unset atom style and array existence flags
  // may have been set by old avec

  set_atomflag_defaults();

  // create instance of AtomVec
  // use grow() to initialize atom-based arrays to length 1
  //   so that x[0][0] can always be referenced even if proc has no atoms

  int sflag;
  avec = new_avec(style,trysuffix,sflag);
  avec->store_args(narg,arg);
  avec->process_args(narg,arg);
  avec->grow(1);

  if (sflag) {
    std::string estyle = style + "/";
    if (sflag == 1) estyle += lmp->suffix;
    else if (sflag == 2) estyle += lmp->suffix2;
    else if (sflag == 3) estyle += lmp->non_pair_suffix();
    atom_style = utils::strdup(estyle);
  } else {
    atom_style = utils::strdup(style);
  }

  // if molecular system:
  // atom IDs must be defined
  // force atom map to be created
  // map style will be reset to array vs hash to by map_init()

  molecular = avec->molecular;
  if ((molecular != Atom::ATOMIC) && (tag_enable == 0))
    error->all(FLERR,"Atom IDs must be used for molecular systems");
  if (molecular != Atom::ATOMIC) map_style = MAP_YES;
}

/* ----------------------------------------------------------------------
   generate an AtomVec class, first with suffix appended
------------------------------------------------------------------------- */

AtomVec *Atom::new_avec(const std::string &style, int trysuffix, int &sflag)
{
  if (trysuffix && lmp->suffix_enable) {
    if (lmp->non_pair_suffix()) {
      sflag = 1 + 2*lmp->pair_only_flag;
      std::string estyle = style + "/" + lmp->non_pair_suffix();
      if (avec_map->find(estyle) != avec_map->end()) {
        AtomVecCreator &avec_creator = (*avec_map)[estyle];
        return avec_creator(lmp);
      }
    }

    if (lmp->suffix2) {
      sflag = 2;
      std::string estyle = style + "/" + lmp->suffix2;
      if (avec_map->find(estyle) != avec_map->end()) {
        AtomVecCreator &avec_creator = (*avec_map)[estyle];
        return avec_creator(lmp);
      }
    }
  }

  sflag = 0;
  if (avec_map->find(style) != avec_map->end()) {
    AtomVecCreator &avec_creator = (*avec_map)[style];
    return avec_creator(lmp);
  }

  error->all(FLERR,utils::check_packages_for_style("atom",style,lmp));
  return nullptr;
}

/* ---------------------------------------------------------------------- */

void Atom::init()
{
  // delete extra array since it doesn't persist past first run

  if (nextra_store) {
    memory->destroy(extra);
    extra = nullptr;
    nextra_store = 0;
  }

  // check arrays that are atom type in length

  check_mass(FLERR);

  // setup of firstgroup

  if (firstgroupname) {
    firstgroup = group->find(firstgroupname);
    if (firstgroup < 0)
      error->all(FLERR,"Could not find atom_modify first group ID {}", firstgroupname);
  } else firstgroup = -1;

  // init AtomVec

  avec->init();
}

/* ---------------------------------------------------------------------- */

void Atom::setup()
{
  // setup bins for sorting
  // cannot do this in init() because uses neighbor cutoff

  if (sortfreq > 0) setup_sort_bins();
}

/* ---------------------------------------------------------------------- */

std::string Atom::get_style()
{
  std::string retval = atom_style;
  if (retval == "hybrid") {
    auto avec_hybrid = dynamic_cast<AtomVecHybrid *>(avec);
<<<<<<< HEAD
    for (int i = 0; i < avec_hybrid->nstyles; i++) {
      retval += ' ';
      retval += avec_hybrid->keywords[i];
=======
    if (avec_hybrid) {
      for (int i = 0; i < avec_hybrid->nstyles; i++) {
        retval += ' ';
        retval += avec_hybrid->keywords[i];
      }
>>>>>>> 554db7da
    }
  }
  return retval;
}

/* ----------------------------------------------------------------------
   return ptr to AtomVec class if matches style or to matching hybrid sub-class
   return nullptr if no match
------------------------------------------------------------------------- */

AtomVec *Atom::style_match(const char *style)
{
  if (strcmp(atom_style,style) == 0) return avec;
  else if (strcmp(atom_style,"hybrid") == 0) {
    auto avec_hybrid = dynamic_cast<AtomVecHybrid *>(avec);
    for (int i = 0; i < avec_hybrid->nstyles; i++)
      if (strcmp(avec_hybrid->keywords[i],style) == 0)
        return avec_hybrid->styles[i];
  }
  return nullptr;
}

/* ----------------------------------------------------------------------
   modify parameters of the atom style
   some options can only be invoked before simulation box is defined
   first and sort options cannot be used together
------------------------------------------------------------------------- */

void Atom::modify_params(int narg, char **arg)
{
  if (narg == 0) utils::missing_cmd_args(FLERR, "atom_modify", error);

  int iarg = 0;
  while (iarg < narg) {
    if (strcmp(arg[iarg],"id") == 0) {
      if (iarg+2 > narg) utils::missing_cmd_args(FLERR, "atom_modify id", error);
      if (domain->box_exist)
        error->all(FLERR,"Atom_modify id command after simulation box is defined");
      tag_enable = utils::logical(FLERR,arg[iarg+1],false,lmp);
      iarg += 2;
    } else if (strcmp(arg[iarg],"map") == 0) {
      if (iarg+2 > narg) utils::missing_cmd_args(FLERR, "atom_modify map", error);
      if (domain->box_exist)
        error->all(FLERR,"Atom_modify map command after simulation box is defined");
      if (strcmp(arg[iarg+1],"array") == 0) map_user = MAP_ARRAY;
      else if (strcmp(arg[iarg+1],"hash") == 0) map_user = MAP_HASH;
      else if (strcmp(arg[iarg+1],"yes") == 0) map_user = MAP_YES;
      else error->all(FLERR,"Illegal atom_modify map command argument {}", arg[iarg+1]);
      map_style = map_user;
      iarg += 2;
    } else if (strcmp(arg[iarg],"first") == 0) {
      if (iarg+2 > narg) utils::missing_cmd_args(FLERR, "atom_modify first", error);
      if (strcmp(arg[iarg+1],"all") == 0) {
        delete[] firstgroupname;
        firstgroupname = nullptr;
      } else {
        firstgroupname = utils::strdup(arg[iarg+1]);
        sortfreq = 0;
      }
      iarg += 2;
    } else if (strcmp(arg[iarg],"sort") == 0) {
      if (iarg+3 > narg) utils::missing_cmd_args(FLERR, "atom_modify sort", error);
      sortfreq = utils::inumeric(FLERR,arg[iarg+1],false,lmp);
      userbinsize = utils::numeric(FLERR,arg[iarg+2],false,lmp);
      if (sortfreq < 0) error->all(FLERR,"Illegal atom_modify sort frequency {}", sortfreq);
      if (userbinsize < 0.0) error->all(FLERR,"Illegal atom_modify sort bin size {}", userbinsize);
      if ((sortfreq >= 0) && firstgroupname)
        error->all(FLERR,"Atom_modify sort and first options cannot be used together");
      iarg += 3;
    } else error->all(FLERR,"Illegal atom_modify command argument: {}", arg[iarg]);
  }
}

/* ----------------------------------------------------------------------
   check that atom IDs are valid
   error if any atom ID < 0 or atom ID = MAXTAGINT
   if any atom ID > 0, error if any atom ID == 0
   if any atom ID > 0, error if tag_enable = 0
   if all atom IDs = 0, tag_enable must be 0
   if max atom IDs < natoms, must be duplicates
   OK if max atom IDs > natoms
   NOTE: not fully checking that atom IDs are unique
------------------------------------------------------------------------- */

void Atom::tag_check()
{
  tagint min = MAXTAGINT;
  tagint max = 0;

  for (int i = 0; i < nlocal; i++) {
    min = MIN(min,tag[i]);
    max = MAX(max,tag[i]);
  }

  tagint minall,maxall;
  MPI_Allreduce(&min,&minall,1,MPI_LMP_TAGINT,MPI_MIN,world);
  MPI_Allreduce(&max,&maxall,1,MPI_LMP_TAGINT,MPI_MAX,world);

  if (minall < 0) error->all(FLERR,"One or more Atom IDs are negative");
  if (maxall >= MAXTAGINT) error->all(FLERR,"One or more atom IDs are too big");
  if (maxall > 0 && minall == 0)
    error->all(FLERR,"One or more atom IDs are zero");
  if (maxall > 0 && tag_enable == 0)
    error->all(FLERR,"Non-zero atom IDs with atom_modify id = no");
  if (maxall == 0 && natoms && tag_enable)
    error->all(FLERR,"All atom IDs = 0 but atom_modify id = yes");
  if (tag_enable && maxall < natoms)
    error->all(FLERR,"Duplicate atom IDs exist");
}

/* ----------------------------------------------------------------------
   add unique tags to any atoms with tag = 0
   new tags are grouped by proc and start after max current tag
   called after creating new atoms
   error if new tags will exceed MAXTAGINT
------------------------------------------------------------------------- */

void Atom::tag_extend()
{
  // maxtag_all = max tag for all atoms

  tagint maxtag = 0;
  for (int i = 0; i < nlocal; i++) maxtag = MAX(maxtag,tag[i]);
  tagint maxtag_all;
  MPI_Allreduce(&maxtag,&maxtag_all,1,MPI_LMP_TAGINT,MPI_MAX,world);

  // DEBUG: useful for generating 64-bit IDs even for small systems
  // use only when LAMMPS is compiled with BIGBIG

  //maxtag_all += 1000000000000;

  // notag = # of atoms I own with no tag (tag = 0)
  // notag_sum = # of total atoms on procs <= me with no tag

  bigint notag = 0;
  for (int i = 0; i < nlocal; i++) if (tag[i] == 0) notag++;

  bigint notag_total;
  MPI_Allreduce(&notag,&notag_total,1,MPI_LMP_BIGINT,MPI_SUM,world);
  if (notag_total >= MAXTAGINT)
    error->all(FLERR,"New atom IDs exceed maximum allowed ID {}", MAXTAGINT);

  bigint notag_sum;
  MPI_Scan(&notag,&notag_sum,1,MPI_LMP_BIGINT,MPI_SUM,world);

  // itag = 1st new tag that my untagged atoms should use

  tagint itag = maxtag_all + notag_sum - notag + 1;
  for (int i = 0; i < nlocal; i++) if (tag[i] == 0) tag[i] = itag++;
}

/* ----------------------------------------------------------------------
   check that atom IDs span range from 1 to Natoms inclusive
   return 0 if mintag != 1 or maxtag != Natoms
   return 1 if OK
   doesn't actually check if all tag values are used
------------------------------------------------------------------------- */

int Atom::tag_consecutive()
{
  tagint idmin = MAXTAGINT;
  tagint idmax = 0;

  for (int i = 0; i < nlocal; i++) {
    idmin = MIN(idmin,tag[i]);
    idmax = MAX(idmax,tag[i]);
  }
  tagint idminall,idmaxall;
  MPI_Allreduce(&idmin,&idminall,1,MPI_LMP_TAGINT,MPI_MIN,world);
  MPI_Allreduce(&idmax,&idmaxall,1,MPI_LMP_TAGINT,MPI_MAX,world);

  if (idminall != 1 || idmaxall != natoms) return 0;
  return 1;
}

/* ----------------------------------------------------------------------
   check that bonus data settings are valid
   error if number of atoms with ellipsoid/line/tri/body flags
   are consistent with global setting.
------------------------------------------------------------------------- */

void Atom::bonus_check()
{
  bigint local_ellipsoids = 0, local_lines = 0, local_tris = 0;
  bigint local_bodies = 0, num_global;

  for (int i = 0; i < nlocal; ++i) {
    if (ellipsoid && (ellipsoid[i] >= 0)) ++local_ellipsoids;
    if (line && (line[i] >= 0)) ++local_lines;
    if (tri && (tri[i] >= 0)) ++local_tris;
    if (body && (body[i] >= 0)) ++local_bodies;
  }

  MPI_Allreduce(&local_ellipsoids,&num_global,1,MPI_LMP_BIGINT,MPI_SUM,world);
  if (nellipsoids != num_global)
    error->all(FLERR,"Inconsistent 'ellipsoids' header value and number of "
               "atoms with enabled ellipsoid flags");

  MPI_Allreduce(&local_lines,&num_global,1,MPI_LMP_BIGINT,MPI_SUM,world);
  if (nlines != num_global)
    error->all(FLERR,"Inconsistent 'lines' header value and number of "
               "atoms with enabled line flags");

  MPI_Allreduce(&local_tris,&num_global,1,MPI_LMP_BIGINT,MPI_SUM,world);
  if (ntris != num_global)
    error->all(FLERR,"Inconsistent 'tris' header value and number of "
               "atoms with enabled tri flags");

  MPI_Allreduce(&local_bodies,&num_global,1,MPI_LMP_BIGINT,MPI_SUM,world);
  if (nbodies != num_global)
    error->all(FLERR,"Inconsistent 'bodies' header value and number of "
               "atoms with enabled body flags");
}

/* ----------------------------------------------------------------------
   deallocate molecular topology arrays
   done before realloc with (possibly) new 2nd dimension set to
     correctly initialized per-atom values, e.g. bond_per_atom
   needs to be called whenever 2nd dimensions are changed
     and these arrays are already pre-allocated,
     e.g. due to grow(1) in create_avec()
------------------------------------------------------------------------- */

void Atom::deallocate_topology()
{
  memory->destroy(atom->bond_type);
  memory->destroy(atom->bond_atom);
  atom->bond_type = nullptr;
  atom->bond_atom = nullptr;

  memory->destroy(atom->angle_type);
  memory->destroy(atom->angle_atom1);
  memory->destroy(atom->angle_atom2);
  memory->destroy(atom->angle_atom3);
  atom->angle_type = nullptr;
  atom->angle_atom1 = atom->angle_atom2 = atom->angle_atom3 = nullptr;

  memory->destroy(atom->dihedral_type);
  memory->destroy(atom->dihedral_atom1);
  memory->destroy(atom->dihedral_atom2);
  memory->destroy(atom->dihedral_atom3);
  memory->destroy(atom->dihedral_atom4);
  atom->dihedral_type = nullptr;
  atom->dihedral_atom1 = atom->dihedral_atom2 =
    atom->dihedral_atom3 = atom->dihedral_atom4 = nullptr;

  memory->destroy(atom->improper_type);
  memory->destroy(atom->improper_atom1);
  memory->destroy(atom->improper_atom2);
  memory->destroy(atom->improper_atom3);
  memory->destroy(atom->improper_atom4);
  atom->improper_type = nullptr;
  atom->improper_atom1 = atom->improper_atom2 =
    atom->improper_atom3 = atom->improper_atom4 = nullptr;
}

/* ----------------------------------------------------------------------
   unpack N lines from Atom section of data file
   call style-specific routine to parse line
------------------------------------------------------------------------- */

void Atom::data_atoms(int n, char *buf, tagint id_offset, tagint mol_offset,
                      int type_offset, int shiftflag, double *shift,
                      int labelflag, int *ilabel)
{
  int xptr,iptr;
  imageint imagedata;
  double xdata[3],lamda[3];
  double *coord;
  char *next;
  std::string typestr;
  auto location = "Atoms section of data file";

  // use the first line to detect and validate the number of words/tokens per line
  next = strchr(buf,'\n');
  if (!next) error->all(FLERR, "Missing data in {}", location);
  *next = '\0';
  auto values = Tokenizer(buf).as_vector();
  int nwords = values.size();
  for (std::size_t i = 0; i < values.size(); ++i) {
    if (utils::strmatch(values[i], "^#")) {
      nwords = i;
      break;
    }
  }

  if ((nwords != avec->size_data_atom) && (nwords != avec->size_data_atom + 3))
    error->all(FLERR,"Incorrect format in {}: {}", location, utils::trim(buf));

  *next = '\n';
  // set bounds for my proc
  // if periodic and I am lo/hi proc, adjust bounds by EPSILON
  // ensures all data atoms will be owned even with round-off

  int triclinic = domain->triclinic;

  double epsilon[3];
  if (triclinic) epsilon[0] = epsilon[1] = epsilon[2] = EPSILON;
  else {
    epsilon[0] = domain->prd[0] * EPSILON;
    epsilon[1] = domain->prd[1] * EPSILON;
    epsilon[2] = domain->prd[2] * EPSILON;
  }

  double sublo[3],subhi[3];
  if (triclinic == 0) {
    sublo[0] = domain->sublo[0]; subhi[0] = domain->subhi[0];
    sublo[1] = domain->sublo[1]; subhi[1] = domain->subhi[1];
    sublo[2] = domain->sublo[2]; subhi[2] = domain->subhi[2];
  } else {
    sublo[0] = domain->sublo_lamda[0]; subhi[0] = domain->subhi_lamda[0];
    sublo[1] = domain->sublo_lamda[1]; subhi[1] = domain->subhi_lamda[1];
    sublo[2] = domain->sublo_lamda[2]; subhi[2] = domain->subhi_lamda[2];
  }

  if (comm->layout != Comm::LAYOUT_TILED) {
    if (domain->xperiodic) {
      if (comm->myloc[0] == 0) sublo[0] -= epsilon[0];
      if (comm->myloc[0] == comm->procgrid[0]-1) subhi[0] += epsilon[0];
    }
    if (domain->yperiodic) {
      if (comm->myloc[1] == 0) sublo[1] -= epsilon[1];
      if (comm->myloc[1] == comm->procgrid[1]-1) subhi[1] += epsilon[1];
    }
    if (domain->zperiodic) {
      if (comm->myloc[2] == 0) sublo[2] -= epsilon[2];
      if (comm->myloc[2] == comm->procgrid[2]-1) subhi[2] += epsilon[2];
    }

  } else {
    if (domain->xperiodic) {
      if (comm->mysplit[0][0] == 0.0) sublo[0] -= epsilon[0];
      if (comm->mysplit[0][1] == 1.0) subhi[0] += epsilon[0];
    }
    if (domain->yperiodic) {
      if (comm->mysplit[1][0] == 0.0) sublo[1] -= epsilon[1];
      if (comm->mysplit[1][1] == 1.0) subhi[1] += epsilon[1];
    }
    if (domain->zperiodic) {
      if (comm->mysplit[2][0] == 0.0) sublo[2] -= epsilon[2];
      if (comm->mysplit[2][1] == 1.0) subhi[2] += epsilon[2];
    }
  }

  // xptr = which word in line starts xyz coords
  // iptr = which word in line starts ix,iy,iz image flags

  xptr = avec->xcol_data - 1;
  int imageflag = 0;
  if (nwords > avec->size_data_atom) imageflag = 1;
  if (imageflag) iptr = nwords - 3;

  // loop over lines of atom data
  // tokenize the line into values
  // extract xyz coords and image flags
  // remap atom into simulation box
  // if atom is in my sub-domain, unpack its values

  for (int i = 0; i < n; i++) {
    next = strchr(buf,'\n');
    if (!next) error->all(FLERR, "Missing data in {}", location);
    *next = '\0';
    auto values = Tokenizer(buf).as_vector();
    int nvalues = values.size();
    if ((nvalues == 0) || (utils::strmatch(values[0],"^#.*")))  {
      // skip over empty or comment lines
    } else if ((nvalues < nwords) ||
               ((nvalues > nwords) && (!utils::strmatch(values[nwords],"^#")))) {
      error->all(FLERR, "Incorrect format in {}: {}", location, utils::trim(buf));
    } else {
      int imx = 0, imy = 0, imz = 0;
      if (imageflag) {
        imx = utils::inumeric(FLERR,values[iptr],false,lmp);
        imy = utils::inumeric(FLERR,values[iptr+1],false,lmp);
        imz = utils::inumeric(FLERR,values[iptr+2],false,lmp);
        if ((domain->dimension == 2) && (imz != 0))
          error->all(FLERR,"Z-direction image flag must be 0 for 2d-systems");
        if ((!domain->xperiodic) && (imx != 0)) { reset_image_flag[0] = true; imx = 0; }
        if ((!domain->yperiodic) && (imy != 0)) { reset_image_flag[1] = true; imy = 0; }
        if ((!domain->zperiodic) && (imz != 0)) { reset_image_flag[2] = true; imz = 0; }
      }
      imagedata = ((imageint) (imx + IMGMAX) & IMGMASK) |
        (((imageint) (imy + IMGMAX) & IMGMASK) << IMGBITS) |
        (((imageint) (imz + IMGMAX) & IMGMASK) << IMG2BITS);

      xdata[0] = utils::numeric(FLERR,values[xptr],false,lmp);
      xdata[1] = utils::numeric(FLERR,values[xptr+1],false,lmp);
      xdata[2] = utils::numeric(FLERR,values[xptr+2],false,lmp);
      if (shiftflag) {
        xdata[0] += shift[0];
        xdata[1] += shift[1];
        xdata[2] += shift[2];
      }

      domain->remap(xdata,imagedata);
      if (triclinic) {
        domain->x2lamda(xdata,lamda);
        coord = lamda;
      } else coord = xdata;

      if (coord[0] >= sublo[0] && coord[0] < subhi[0] &&
          coord[1] >= sublo[1] && coord[1] < subhi[1] &&
          coord[2] >= sublo[2] && coord[2] < subhi[2]) {
        avec->data_atom(xdata,imagedata,values,typestr);
        typestr = utils::utf8_subst(typestr);
        if (id_offset) tag[nlocal-1] += id_offset;
        if (mol_offset) molecule[nlocal-1] += mol_offset;

        switch (utils::is_type(typestr)) {
          case 0: {    // numeric
            int itype = utils::inumeric(FLERR, typestr, true, lmp) + type_offset;
            if ((itype < 1) || (itype > ntypes))
              error->one(FLERR, "Invalid atom type {} in {}: {}", itype, location,
                         utils::trim(buf));
            type[nlocal - 1] = itype;
            if (labelflag) type[nlocal - 1] = ilabel[itype - 1];
            break;
          }
          case 1: {    // type label
            if (!labelmapflag)
              error->one(FLERR, "Invalid line in {}: {}", location, utils::trim(buf));
            type[nlocal - 1] = lmap->find(typestr, Atom::ATOM);
            if (type[nlocal - 1] == -1)
              error->one(FLERR, "Invalid line in {}: {}", location, utils::trim(buf));
            break;
          }
          default:    // invalid
            error->one(FLERR, "Invalid line in {}: {}", location, utils::trim(buf));
            break;
        }

        if (type[nlocal-1] <= 0 || type[nlocal-1] > ntypes)
          error->one(FLERR,"Invalid atom type {} in {}", location, typestr);
      }
    }
    buf = next + 1;
  }
}

/* ----------------------------------------------------------------------
   unpack N lines from Velocity section of data file
   check that atom IDs are > 0 and <= map_tag_max
   call style-specific routine to parse line
------------------------------------------------------------------------- */

void Atom::data_vels(int n, char *buf, tagint id_offset)
{
  int m;
  char *next;

  // loop over lines of atom velocities
  // tokenize the line into values
  // if I own atom tag, unpack its values

  for (int i = 0; i < n; i++) {
    next = strchr(buf,'\n');
    if (!next) error->all(FLERR, "Missing data in Velocities section of data file");
    *next = '\0';
    auto values = Tokenizer(utils::trim_comment(buf)).as_vector();
    if (values.size() == 0) {
      // skip over empty or comment lines
    } else if ((int)values.size() != avec->size_data_vel) {
      error->all(FLERR, "Incorrect velocity format in data file: {}", utils::trim(buf));
    } else {
      tagint tagdata = utils::tnumeric(FLERR,values[0],false,lmp) + id_offset;
      if (tagdata <= 0 || tagdata > map_tag_max)
        error->one(FLERR,"Invalid atom ID {} in Velocities section of data file: {}", tagdata, buf);
      if ((m = map(tagdata)) >= 0) avec->data_vel(m,values);
    }
    buf = next + 1;
  }
}

/* ----------------------------------------------------------------------
   process N bonds read into buf from data files
   if count is non-nullptr, just count bonds per atom
   else store them with atoms
   check that atom IDs are > 0 and <= map_tag_max
------------------------------------------------------------------------- */

void Atom::data_bonds(int n, char *buf, int *count, tagint id_offset,
                      int type_offset, int labelflag, int *ilabel)
{
  int m,itype;
  tagint atom1,atom2;
  char *next;
  std::string typestr;
  int newton_bond = force->newton_bond;
  auto location = "Bonds section of data file";

  for (int i = 0; i < n; i++) {
    next = strchr(buf,'\n');
    if (!next) error->all(FLERR, "Missing data in {}", location);
    *next = '\0';
    auto values = Tokenizer(buf).as_vector();
    int nwords = values.size();
    for (std::size_t ii = 0; ii < values.size(); ++ii) {
      if (utils::strmatch(values[ii], "^#")) {
        nwords = ii;
        break;
      }
    }

    // skip over empty or comment lines
    // Bonds line is: number(ignored), bond type, atomID 1, atomID 2
    if (nwords > 0) {
      if (nwords != 4) error->all(FLERR, "Incorrect format in {}: {}", location, utils::trim(buf));
      typestr = utils::utf8_subst(values[1]);
      atom1 = utils::tnumeric(FLERR, values[2], false, lmp);
      atom2 = utils::tnumeric(FLERR, values[3], false, lmp);
      if (id_offset) {
        atom1 += id_offset;
        atom2 += id_offset;
      }

      switch (utils::is_type(typestr)) {
        case 0: {    // numeric
          itype = utils::inumeric(FLERR, typestr, false, lmp) + type_offset;
          if ((itype < 1) || (itype > nbondtypes))
            error->all(FLERR, "Invalid bond type {} in {}: {}", itype, location, utils::trim(buf));
          if (labelflag) itype = ilabel[itype - 1];
          break;
        }
        case 1: {    // type label
          if (!atom->labelmapflag) error->all(FLERR, "Invalid {}: {}", location, utils::trim(buf));
          itype = lmap->find(typestr, Atom::BOND);
          if (itype == -1) error->all(FLERR, "Invalid {}: {}", location, utils::trim(buf));
          break;
        }
        default:    // invalid
          error->one(FLERR, "Invalid {}: {}", location, utils::trim(buf));
          break;
      }

      if ((atom1 <= 0) || (atom1 > map_tag_max) ||
          (atom2 <= 0) || (atom2 > map_tag_max) || (atom1 == atom2))
        error->all(FLERR,"Invalid atom ID in {}: {}", location, utils::trim(buf));
      if ((itype <= 0) || (itype > nbondtypes))
        error->all(FLERR,"Invalid bond type {} in {}: {}", itype, location, utils::trim(buf));
      if ((m = map(atom1)) >= 0) {
        if (count) count[m]++;
        else {
          bond_type[m][num_bond[m]] = itype;
          bond_atom[m][num_bond[m]] = atom2;
          num_bond[m]++;
          avec->data_bonds_post(m, num_bond[m], atom1, atom2, id_offset);
        }
      }
      if (newton_bond == 0) {
        if ((m = map(atom2)) >= 0) {
          if (count) count[m]++;
          else {
            bond_type[m][num_bond[m]] = itype;
            bond_atom[m][num_bond[m]] = atom1;
            num_bond[m]++;
            avec->data_bonds_post(m, num_bond[m], atom1, atom2, id_offset);
          }
        }
      }
    }
    buf = next + 1;
  }
}

/* ----------------------------------------------------------------------
   process N angles read into buf from data files
   if count is non-nullptr, just count angles per atom
   else store them with atoms
   check that atom IDs are > 0 and <= map_tag_max
------------------------------------------------------------------------- */

void Atom::data_angles(int n, char *buf, int *count, tagint id_offset,
                       int type_offset, int labelflag, int *ilabel)
{
  int m,itype;
  tagint atom1,atom2,atom3;
  char *next;
  std::string typestr;
  int newton_bond = force->newton_bond;
  auto location = "Angles section of data file";

  for (int i = 0; i < n; i++) {
    next = strchr(buf,'\n');
    if (!next) error->all(FLERR, "Missing data in {}", location);
    *next = '\0';
    auto values = Tokenizer(buf).as_vector();
    int nwords = values.size();
    for (std::size_t ii = 0; ii < values.size(); ++ii) {
      if (utils::strmatch(values[ii], "^#")) {
        nwords = ii;
        break;
      }
    }

    // skip over empty or comment lines
    // Angles line is: number(ignored), angle type, atomID 1, atomID 2, atomID 3
    if (nwords > 0) {
      if (nwords != 5) error->all(FLERR, "Incorrect format in {}: {}", location, utils::trim(buf));
      typestr = utils::utf8_subst(values[1]);
      atom1 = utils::tnumeric(FLERR, values[2], false, lmp);
      atom2 = utils::tnumeric(FLERR, values[3], false, lmp);
      atom3 = utils::tnumeric(FLERR, values[4], false, lmp);
      if (id_offset) {
        atom1 += id_offset;
        atom2 += id_offset;
        atom3 += id_offset;
      }

      switch (utils::is_type(typestr)) {
        case 0: {    // numeric
          itype = utils::inumeric(FLERR, typestr, false, lmp) + type_offset;
          if ((itype < 1) || (itype > nangletypes))
            error->all(FLERR, "Invalid angle type {} in {}: {}", itype, location, utils::trim(buf));
          if (labelflag) itype = ilabel[itype - 1];
          break;
        }
        case 1: {    // type label
          if (!atom->labelmapflag) error->all(FLERR, "Invalid {}: {}", location, utils::trim(buf));
          itype = lmap->find(typestr, Atom::ANGLE);
          if (itype == -1) error->all(FLERR, "Invalid {}: {}", location, utils::trim(buf));
          break;
        }
        default:    // invalid
          error->one(FLERR, "Invalid {}: {}", location, utils::trim(buf));
          break;
      }

      if ((atom1 <= 0) || (atom1 > map_tag_max) ||
          (atom2 <= 0) || (atom2 > map_tag_max) ||
          (atom3 <= 0) || (atom3 > map_tag_max) ||
          (atom1 == atom2) || (atom1 == atom3) || (atom2 == atom3))
        error->one(FLERR,"Invalid atom ID in {}: {}", location, utils::trim(buf));
      if (itype <= 0 || itype > nangletypes)
        error->one(FLERR,"Invalid angle type {} in {}: {}", itype, location, utils::trim(buf));
      if ((m = map(atom2)) >= 0) {
        if (count) count[m]++;
        else {
          angle_type[m][num_angle[m]] = itype;
          angle_atom1[m][num_angle[m]] = atom1;
          angle_atom2[m][num_angle[m]] = atom2;
          angle_atom3[m][num_angle[m]] = atom3;
          num_angle[m]++;
        }
      }
      if (newton_bond == 0) {
        if ((m = map(atom1)) >= 0) {
          if (count) count[m]++;
          else {
            angle_type[m][num_angle[m]] = itype;
            angle_atom1[m][num_angle[m]] = atom1;
            angle_atom2[m][num_angle[m]] = atom2;
            angle_atom3[m][num_angle[m]] = atom3;
            num_angle[m]++;
          }
        }
        if ((m = map(atom3)) >= 0) {
          if (count) count[m]++;
          else {
            angle_type[m][num_angle[m]] = itype;
            angle_atom1[m][num_angle[m]] = atom1;
            angle_atom2[m][num_angle[m]] = atom2;
            angle_atom3[m][num_angle[m]] = atom3;
            num_angle[m]++;
          }
        }
      }
    }
    buf = next + 1;
  }
}

/* ----------------------------------------------------------------------
   process N dihedrals read into buf from data files
   if count is non-nullptr, just count diihedrals per atom
   else store them with atoms
   check that atom IDs are > 0 and <= map_tag_max
------------------------------------------------------------------------- */

void Atom::data_dihedrals(int n, char *buf, int *count, tagint id_offset,
                          int type_offset, int labelflag, int *ilabel)
{
  int m,itype;
  tagint atom1,atom2,atom3,atom4;
  char *next;
  std::string typestr;
  int newton_bond = force->newton_bond;
  auto location = "Dihedrals section of data file";

  for (int i = 0; i < n; i++) {
    next = strchr(buf,'\n');
    if (!next) error->all(FLERR, "Missing data in {}", location);
    *next = '\0';
    auto values = Tokenizer(buf).as_vector();
    int nwords = values.size();
    for (std::size_t ii = 0; ii < values.size(); ++ii) {
      if (utils::strmatch(values[ii], "^#")) {
        nwords = ii;
        break;
      }
    }

    // skip over empty or comment lines
    // Dihedrals line is: number(ignored), bond type, atomID 1, atomID 2, atomID 3, atomID 4
    if (nwords > 0) {
      if (nwords != 6) error->all(FLERR, "Incorrect format in {}: {}", location, utils::trim(buf));
      typestr = utils::utf8_subst(values[1]);
      atom1 = utils::tnumeric(FLERR, values[2], false, lmp);
      atom2 = utils::tnumeric(FLERR, values[3], false, lmp);
      atom3 = utils::tnumeric(FLERR, values[4], false, lmp);
      atom4 = utils::tnumeric(FLERR, values[5], false, lmp);
      if (id_offset) {
        atom1 += id_offset;
        atom2 += id_offset;
        atom3 += id_offset;
        atom4 += id_offset;
      }

      switch (utils::is_type(typestr)) {
        case 0: {    // numeric
          itype = utils::inumeric(FLERR, typestr, false, lmp) + type_offset;
          if ((itype < 1) || (itype > ndihedraltypes))
            error->all(FLERR, "Invalid dihedral type {} in {}: {}", itype, location,
                       utils::trim(buf));
          if (labelflag) itype = ilabel[itype - 1];
          break;
        }
        case 1: {    // type label
          if (!atom->labelmapflag) error->all(FLERR, "Invalid {}: {}", location, utils::trim(buf));
          itype = lmap->find(typestr, Atom::DIHEDRAL);
          if (itype == -1) error->all(FLERR, "Invalid {}: {}", location, utils::trim(buf));
          break;
        }
        default:    // invalid
          error->one(FLERR, "Invalid {}: {}", location, utils::trim(buf));
          break;
      }

      if ((atom1 <= 0) || (atom1 > map_tag_max) ||
          (atom2 <= 0) || (atom2 > map_tag_max) ||
          (atom3 <= 0) || (atom3 > map_tag_max) ||
          (atom4 <= 0) || (atom4 > map_tag_max) ||
          (atom1 == atom2) || (atom1 == atom3) || (atom1 == atom4) ||
          (atom2 == atom3) || (atom2 == atom4) || (atom3 == atom4))
        error->one(FLERR, "Invalid atom ID in {}: {}", location, utils::trim(buf));
      if (itype <= 0 || itype > ndihedraltypes)
        error->one(FLERR, "Invalid dihedral type {} in {}: {}", itype, location, utils::trim(buf));
      if ((m = map(atom2)) >= 0) {
        if (count) count[m]++;
        else {
          dihedral_type[m][num_dihedral[m]] = itype;
          dihedral_atom1[m][num_dihedral[m]] = atom1;
          dihedral_atom2[m][num_dihedral[m]] = atom2;
          dihedral_atom3[m][num_dihedral[m]] = atom3;
          dihedral_atom4[m][num_dihedral[m]] = atom4;
          num_dihedral[m]++;
        }
      }
      if (newton_bond == 0) {
        if ((m = map(atom1)) >= 0) {
          if (count) count[m]++;
          else {
            dihedral_type[m][num_dihedral[m]] = itype;
            dihedral_atom1[m][num_dihedral[m]] = atom1;
            dihedral_atom2[m][num_dihedral[m]] = atom2;
            dihedral_atom3[m][num_dihedral[m]] = atom3;
            dihedral_atom4[m][num_dihedral[m]] = atom4;
            num_dihedral[m]++;
          }
        }
        if ((m = map(atom3)) >= 0) {
          if (count) count[m]++;
          else {
            dihedral_type[m][num_dihedral[m]] = itype;
            dihedral_atom1[m][num_dihedral[m]] = atom1;
            dihedral_atom2[m][num_dihedral[m]] = atom2;
            dihedral_atom3[m][num_dihedral[m]] = atom3;
            dihedral_atom4[m][num_dihedral[m]] = atom4;
            num_dihedral[m]++;
          }
        }
        if ((m = map(atom4)) >= 0) {
          if (count) count[m]++;
          else {
            dihedral_type[m][num_dihedral[m]] = itype;
            dihedral_atom1[m][num_dihedral[m]] = atom1;
            dihedral_atom2[m][num_dihedral[m]] = atom2;
            dihedral_atom3[m][num_dihedral[m]] = atom3;
            dihedral_atom4[m][num_dihedral[m]] = atom4;
            num_dihedral[m]++;
          }
        }
      }
    }
    buf = next + 1;
  }
}

/* ----------------------------------------------------------------------
   process N impropers read into buf from data files
   if count is non-nullptr, just count impropers per atom
   else store them with atoms
   check that atom IDs are > 0 and <= map_tag_max
------------------------------------------------------------------------- */

void Atom::data_impropers(int n, char *buf, int *count, tagint id_offset,
                          int type_offset, int labelflag, int *ilabel)
{
  int m,itype;
  tagint atom1,atom2,atom3,atom4;
  char *next;
  std::string typestr;
  int newton_bond = force->newton_bond;
  auto location = "Impropers section of data file";

  for (int i = 0; i < n; i++) {
    next = strchr(buf,'\n');
    if (!next) error->all(FLERR, "Missing data in {}", location);
    *next = '\0';
    auto values = Tokenizer(buf).as_vector();
    int nwords = values.size();
    for (std::size_t ii = 0; ii < values.size(); ++ii) {
      if (utils::strmatch(values[ii], "^#")) {
        nwords = ii;
        break;
      }
    }

    // skip over empty or comment lines
    // Impropers line is: number(ignored), bond type, atomID 1, atomID 2, atomID 3, atomID 4
    if (nwords > 0) {
      if (nwords != 6) error->all(FLERR, "Incorrect format in {}: {}", location, utils::trim(buf));
      typestr = utils::utf8_subst(values[1]);
      atom1 = utils::tnumeric(FLERR, values[2], false, lmp);
      atom2 = utils::tnumeric(FLERR, values[3], false, lmp);
      atom3 = utils::tnumeric(FLERR, values[4], false, lmp);
      atom4 = utils::tnumeric(FLERR, values[5], false, lmp);
      if (id_offset) {
        atom1 += id_offset;
        atom2 += id_offset;
        atom3 += id_offset;
        atom4 += id_offset;
      }

      switch (utils::is_type(typestr)) {
        case 0: {    // numeric
          itype = utils::inumeric(FLERR, typestr, false, lmp) + type_offset;
          if ((itype < 1) || (itype > nimpropertypes))
            error->all(FLERR, "Invalid improper type {} in {}: {}", itype, location,
                       utils::trim(buf));
          if (labelflag) itype = ilabel[itype - 1];
          break;
        }
        case 1: {    // type label
          if (!atom->labelmapflag) error->all(FLERR, "Invalid {}: {}", location, utils::trim(buf));
          itype = lmap->find(typestr, Atom::IMPROPER);
          if (itype == -1) error->all(FLERR, "Invalid {}: {}", location, utils::trim(buf));
          break;
        }
        default:    // invalid
          error->one(FLERR, "Invalid {}: {}", location, utils::trim(buf));
          break;
      }

      if ((atom1 <= 0) || (atom1 > map_tag_max) ||
          (atom2 <= 0) || (atom2 > map_tag_max) ||
          (atom3 <= 0) || (atom3 > map_tag_max) ||
          (atom4 <= 0) || (atom4 > map_tag_max) ||
          (atom1 == atom2) || (atom1 == atom3) || (atom1 == atom4) ||
          (atom2 == atom3) || (atom2 == atom4) || (atom3 == atom4))
        error->one(FLERR, "Invalid atom ID in {}: {}", location, utils::trim(buf));
      if (itype <= 0 || itype > nimpropertypes)
        error->one(FLERR, "Invalid improper type {} in {}: {}", itype, location, utils::trim(buf));
      if ((m = map(atom2)) >= 0) {
        if (count) count[m]++;
        else {
          improper_type[m][num_improper[m]] = itype;
          improper_atom1[m][num_improper[m]] = atom1;
          improper_atom2[m][num_improper[m]] = atom2;
          improper_atom3[m][num_improper[m]] = atom3;
          improper_atom4[m][num_improper[m]] = atom4;
          num_improper[m]++;
        }
      }
      if (newton_bond == 0) {
        if ((m = map(atom1)) >= 0) {
          if (count) count[m]++;
          else {
            improper_type[m][num_improper[m]] = itype;
            improper_atom1[m][num_improper[m]] = atom1;
            improper_atom2[m][num_improper[m]] = atom2;
            improper_atom3[m][num_improper[m]] = atom3;
            improper_atom4[m][num_improper[m]] = atom4;
            num_improper[m]++;
          }
        }
        if ((m = map(atom3)) >= 0) {
          if (count) count[m]++;
          else {
            improper_type[m][num_improper[m]] = itype;
            improper_atom1[m][num_improper[m]] = atom1;
            improper_atom2[m][num_improper[m]] = atom2;
            improper_atom3[m][num_improper[m]] = atom3;
            improper_atom4[m][num_improper[m]] = atom4;
            num_improper[m]++;
          }
        }
        if ((m = map(atom4)) >= 0) {
          if (count) count[m]++;
          else {
            improper_type[m][num_improper[m]] = itype;
            improper_atom1[m][num_improper[m]] = atom1;
            improper_atom2[m][num_improper[m]] = atom2;
            improper_atom3[m][num_improper[m]] = atom3;
            improper_atom4[m][num_improper[m]] = atom4;
            num_improper[m]++;
          }
        }
      }
    }
    buf = next + 1;
  }
}

/* ----------------------------------------------------------------------
   unpack N lines from atom-style specific bonus section of data file
   check that atom IDs are > 0 and <= map_tag_max
   call style-specific routine to parse line
------------------------------------------------------------------------- */

void Atom::data_bonus(int n, char *buf, AtomVec *avec_bonus, tagint id_offset)
{
  int m;
  char *next;

  // loop over lines of bonus atom data
  // tokenize the line into values
  // if I own atom tag, unpack its values

  for (int i = 0; i < n; i++) {
    next = strchr(buf,'\n');
    if (!next) error->all(FLERR, "Missing data in Bonus section of data file");
    *next = '\0';
    auto values = Tokenizer(utils::trim_comment(buf)).as_vector();
    if (values.size() == 0) {
      // skip over empty or comment lines
    } else if ((int)values.size() != avec_bonus->size_data_bonus) {
      error->all(FLERR, "Incorrect bonus data format in data file: {}", utils::trim(buf));
    } else {
      tagint tagdata = utils::tnumeric(FLERR,values[0],false,lmp) + id_offset;
      if (tagdata <= 0 || tagdata > map_tag_max)
        error->one(FLERR,"Invalid atom ID in Bonus section of data file");

      // ok to call child's data_atom_bonus() method thru parent avec_bonus,
      // since data_bonus() was called with child ptr, and method is virtual

      if ((m = map(tagdata)) >= 0) avec_bonus->data_atom_bonus(m,values);
    }
    buf = next + 1;
  }
}

/* ----------------------------------------------------------------------
   unpack N bodies from Bodies section of data file
   each body spans multiple lines
   check that atom IDs are > 0 and <= map_tag_max
   call style-specific routine to parse line
------------------------------------------------------------------------- */

void Atom::data_bodies(int n, char *buf, AtomVec *avec_body, tagint id_offset)
{
  std::vector<int> ivalues;
  std::vector<double> dvalues;

  if (!unique_tags) unique_tags = new std::set<tagint>;

  // loop over lines of body data
  // if I own atom tag, tokenize lines into ivalues/dvalues, call data_body()
  // else skip values

  for (int i = 0; i < n; i++) {
    char *next = strchr(buf,'\n');
    if (!next) error->all(FLERR, "Missing data in Bodies section of data file");
    *next = '\0';

    auto values = Tokenizer(utils::trim_comment(buf)).as_vector();
    if (values.size()) {
      tagint tagdata = utils::tnumeric(FLERR,values[0],false,lmp) + id_offset;
      int ninteger = utils::inumeric(FLERR,values[1],false,lmp);
      int ndouble = utils::inumeric(FLERR,values[2],false,lmp);

      if (unique_tags->find(tagdata) == unique_tags->end())
        unique_tags->insert(tagdata);
      else
        error->one(FLERR,"Duplicate atom ID {} in Bodies section of data file", tagdata);

      buf = next + 1;
      int m = map(tagdata);
      if (m >= 0) {
        ivalues.resize(ninteger);
        dvalues.resize(ndouble);

        for (int j = 0; j < ninteger; j++) {
          buf += strspn(buf," \t\n\r\f");
          buf[strcspn(buf," \t\n\r\f")] = '\0';
          ivalues[j] = utils::inumeric(FLERR,buf,false,lmp);
          buf += strlen(buf)+1;
        }

        for (int j = 0; j < ndouble; j++) {
          buf += strspn(buf," \t\n\r\f");
          buf[strcspn(buf," \t\n\r\f")] = '\0';
          dvalues[j] = utils::numeric(FLERR,buf,false,lmp);
          buf += strlen(buf)+1;
        }

        avec_body->data_body(m,ninteger,ndouble,ivalues.data(),dvalues.data());

      } else {
        int nvalues = ninteger + ndouble;    // number of values to skip
        for (int j = 0; j < nvalues; j++) {
          buf += strspn(buf," \t\n\r\f");
          buf[strcspn(buf," \t\n\r\f")] = '\0';
          buf += strlen(buf)+1;
        }
      }
    }
    buf += strspn(buf," \t\n\r\f");
  }
}

/* ----------------------------------------------------------------------
   init per-atom fix/compute/variable values for newly created atoms
   called from create_atoms, read_data, read_dump,
     lib::lammps_create_atoms()
   fixes, computes, variables may or may not exist when called
------------------------------------------------------------------------- */

void Atom::data_fix_compute_variable(int nprev, int nnew)
{
  for (const auto &ifix : modify->get_fix_list()) {
    if (ifix->create_attribute)
      for (int i = nprev; i < nnew; i++)
        ifix->set_arrays(i);
  }

  for (const auto &icompute : modify->get_compute_list()) {
    if (icompute->create_attribute)
      for (int i = nprev; i < nnew; i++)
        icompute->set_arrays(i);
  }

  for (int i = nprev; i < nnew; i++)
    input->variable->set_arrays(i);
}

/* ----------------------------------------------------------------------
   allocate arrays of length ntypes
   only done after ntypes is set
------------------------------------------------------------------------- */

void Atom::allocate_type_arrays()
{
  if (avec->mass_type == AtomVec::PER_TYPE) {
    mass = new double[ntypes+1];
    mass_setflag = new int[ntypes+1];
    for (int itype = 1; itype <= ntypes; itype++) mass_setflag[itype] = 0;
  }
}

/* ----------------------------------------------------------------------
   set a mass and flag it as set
   called from reading of data file
   type_offset may be used when reading multiple data files
------------------------------------------------------------------------- */
// clang-format on

void Atom::set_mass(const char *file, int line, const char *str, int type_offset, int labelflag,
                    int *ilabel)
{
  if (mass == nullptr) error->all(file, line, "Cannot set mass for atom style {}", atom_style);

  int itype;
  double mass_one;
  auto location = "Masses section of data file";
  auto values = Tokenizer(str).as_vector();
  int nwords = values.size();
  for (std::size_t i = 0; i < values.size(); ++i) {
    if (utils::strmatch(values[i], "^#")) {
      nwords = i;
      break;
    }
  }
  if (nwords != 2) error->all(file, line, "Invalid format in {}: {}", location, str);
  auto typestr = utils::utf8_subst(values[0]);

  switch (utils::is_type(typestr)) {

    case 0: {    // numeric
      itype = utils::inumeric(file, line, typestr, false, lmp);
      if ((itype < 1) || (itype > ntypes))
        error->all(file, line, "Invalid atom type {} in {}: {}", itype, location, utils::trim(str));
      if (labelflag) itype = ilabel[itype - 1];
      break;
    }

    case 1: {    // type label
      if (!atom->labelmapflag)
        error->all(file, line, "Invalid atom type in {}: {}", location, utils::trim(str));
      itype = lmap->find(typestr, Atom::ATOM);
      if (itype == -1)
        error->all(file, line, "Unknown atom type {} in {}: {}", typestr, location,
                   utils::trim(str));
      break;
    }

    default:    // invalid
      itype = -1000000000;
      error->one(file, line, "Invalid {}: {}", location, utils::trim(str));
      break;
  }
  itype += type_offset;
  mass_one = utils::numeric(file, line, values[1], false, lmp);

  if (itype < 1 || itype > ntypes)
    error->all(file, line, "Invalid atom type {} in {}: {}", itype, location, utils::trim(str));

  if (mass_one <= 0.0)
    error->all(file, line, "Invalid mass value {} in {}: {}", mass_one, location, utils::trim(str));
  mass[itype] = mass_one;
  mass_setflag[itype] = 1;
}
// clang-format off

/* ----------------------------------------------------------------------
   set a mass and flag it as set
   called from EAM pair routine
------------------------------------------------------------------------- */

void Atom::set_mass(const char *file, int line, int itype, double value)
{
  if (mass == nullptr)
    error->all(file,line, "Cannot set per-type mass for atom style {}", atom_style);
  if (itype < 1 || itype > ntypes)
    error->all(file,line,"Invalid type {} for atom mass {}", itype, value);
  if (value <= 0.0) {
    if (comm->me == 0)
      error->warning(file,line,"Ignoring invalid mass value {} for atom type {}", value, itype);
    return;
  }
  mass[itype] = value;
  mass_setflag[itype] = 1;
}

/* ----------------------------------------------------------------------
   set one or more masses and flag them as set
   called from reading of input script
------------------------------------------------------------------------- */

void Atom::set_mass(const char *file, int line, int /*narg*/, char **arg)
{
  if (mass == nullptr)
    error->all(file,line, "Cannot set per-type atom mass for atom style {}", atom_style);

  char *typestr = utils::expand_type(file, line, arg[0], Atom::ATOM, lmp);
  const std::string str = typestr ? typestr : arg[0];
  delete[] typestr;

  int lo, hi;
  utils::bounds(file, line, str, 1, ntypes, lo, hi, error);
  if ((lo < 1) || (hi > ntypes))
    error->all(file, line, "Invalid atom type {} for atom mass", str);

  const double value = utils::numeric(FLERR, arg[1], false, lmp);
  if (value <= 0.0)
    error->all(file, line, "Invalid atom mass value {} for type {}", value, str);

  for (int itype = lo; itype <= hi; itype++) {
    mass[itype] = value;
    mass_setflag[itype] = 1;
  }
}

/* ----------------------------------------------------------------------
   set all masses
   called from reading of restart file, also from ServerMD
------------------------------------------------------------------------- */

void Atom::set_mass(double *values)
{
  for (int itype = 1; itype <= ntypes; itype++) {
    mass[itype] = values[itype];
    mass_setflag[itype] = 1;
  }
}

/* ----------------------------------------------------------------------
   check that all per-atom-type masses have been set
------------------------------------------------------------------------- */

void Atom::check_mass(const char *file, int line)
{
  if (mass == nullptr) return;
  if (rmass_flag) return;
  for (int itype = 1; itype <= ntypes; itype++)
    if (mass_setflag[itype] == 0)
      error->all(file,line,"Not all per-type masses are set. Type {} is missing.", itype);
}

/* ----------------------------------------------------------------------
   check that radii of all particles of itype are the same
   return 1 if true, else return 0
   also return the radius value for that type
------------------------------------------------------------------------- */

int Atom::radius_consistency(int itype, double &rad)
{
  double value = -1.0;
  int flag = 0;
  for (int i = 0; i < nlocal; i++) {
    if (type[i] != itype) continue;
    if (value < 0.0) value = radius[i];
    else if (value != radius[i]) flag = 1;
  }

  int flagall;
  MPI_Allreduce(&flag,&flagall,1,MPI_INT,MPI_SUM,world);
  if (flagall) return 0;

  MPI_Allreduce(&value,&rad,1,MPI_DOUBLE,MPI_MAX,world);
  return 1;
}

/* ----------------------------------------------------------------------
   check that shape of all particles of itype are the same
   return 1 if true, else return 0
   also return the 3 shape params for itype
------------------------------------------------------------------------- */

int Atom::shape_consistency(int itype, double &shapex, double &shapey, double &shapez)
{
  double zero[3] = {0.0, 0.0, 0.0};
  double one[3] = {-1.0, -1.0, -1.0};
  double *shape;

  auto avec_ellipsoid = dynamic_cast<AtomVecEllipsoid *>(style_match("ellipsoid"));
  auto bonus = avec_ellipsoid->bonus;

  int flag = 0;
  for (int i = 0; i < nlocal; i++) {
    if (type[i] != itype) continue;
    if (ellipsoid[i] < 0) shape = zero;
    else shape = bonus[ellipsoid[i]].shape;

    if (one[0] < 0.0) {
      one[0] = shape[0];
      one[1] = shape[1];
      one[2] = shape[2];
    } else if ((one[0] != shape[0]) || (one[1] != shape[1]) || (one[2] != shape[2]))
      flag = 1;
  }

  int flagall;
  MPI_Allreduce(&flag,&flagall,1,MPI_INT,MPI_SUM,world);
  if (flagall) return 0;

  double oneall[3];
  MPI_Allreduce(one,oneall,3,MPI_DOUBLE,MPI_MAX,world);
  shapex = oneall[0];
  shapey = oneall[1];
  shapez = oneall[2];
  return 1;
}

/* ----------------------------------------------------------------------
   add a new molecule template = set of molecules
------------------------------------------------------------------------- */

void Atom::add_molecule(int narg, char **arg)
{
  if (narg < 1) utils::missing_cmd_args(FLERR, "molecule", error);

  if (find_molecule(arg[0]) >= 0)
    error->all(FLERR,"Reuse of molecule template ID {}", arg[0]);

  // 1st molecule in set stores nset = # of mols, others store nset = 0
  // ifile = count of molecules in set
  // index = argument index where next molecule starts, updated by constructor

  int ifile = 1;
  int index = 1;
  while (true) {
    molecules = (Molecule **)
      memory->srealloc(molecules,(nmolecule+1)*sizeof(Molecule *), "atom::molecules");
    molecules[nmolecule] = new Molecule(lmp,narg,arg,index);
    molecules[nmolecule]->nset = 0;
    molecules[nmolecule-ifile+1]->nset++;
    nmolecule++;
    if (molecules[nmolecule-1]->last) break;
    ifile++;
  }
}

/* ----------------------------------------------------------------------
   find first molecule in set with template ID
   return -1 if does not exist
------------------------------------------------------------------------- */

int Atom::find_molecule(const char *id)
{
  if (id == nullptr) return -1;
  for (int imol = 0; imol < nmolecule; imol++)
    if (strcmp(id,molecules[imol]->id) == 0) return imol;
  return -1;
}

/* ----------------------------------------------------------------------
   return vector of molecules which match template ID
------------------------------------------------------------------------- */

std::vector<Molecule *>Atom::get_molecule_by_id(const std::string &id)
{
  std::vector<Molecule *> result;
  for (int imol = 0; imol < nmolecule; ++imol)
    if (id == molecules[imol]->id) result.push_back(molecules[imol]);
  return result;
}

/* ----------------------------------------------------------------------
   add info to current atom ilocal from molecule template onemol and its iatom
   offset = atom ID preceding IDs of atoms in this molecule
   called by fixes and commands that add molecules
------------------------------------------------------------------------- */

void Atom::add_molecule_atom(Molecule *onemol, int iatom, int ilocal, tagint offset)
{
  if (onemol->qflag && q_flag) q[ilocal] = onemol->q[iatom];
  if (onemol->radiusflag && radius_flag) radius[ilocal] = onemol->radius[iatom];
  if (onemol->rmassflag && rmass_flag) rmass[ilocal] = onemol->rmass[iatom];
  else if (rmass_flag)
    rmass[ilocal] = 4.0*MY_PI/3.0 * radius[ilocal]*radius[ilocal]*radius[ilocal];
  if (onemol->bodyflag) {
    body[ilocal] = 0;     // as if a body read from data file
    onemol->avec_body->data_body(ilocal,onemol->nibody,onemol->ndbody,
                                 onemol->ibodyparams,onemol->dbodyparams);
    onemol->avec_body->set_quat(ilocal,onemol->quat_external);
  }

  // initialize custom per-atom properties to zero if present

  for (int i = 0; i < nivector; ++i)
    if (ivname[i]) ivector[i][ilocal] = 0;
  for (int i = 0; i < ndvector; ++i)
    if (dvname[i]) dvector[i][ilocal] = 0.0;
  for (int i = 0; i < niarray; ++i)
    if (ianame[i])
      for (int j = 0; j < icols[i]; ++j)
        iarray[i][ilocal][j] = 0;
  for (int i = 0; i < ndarray; ++i)
    if (daname[i])
      for (int j = 0; j < dcols[i]; ++j)
        darray[i][ilocal][j] = 0.0;

  if (molecular != Atom::MOLECULAR) return;

  // add bond topology info
  // for molecular atom styles, but not atom style template

  if (avec->bonds_allow) {
    num_bond[ilocal] = onemol->num_bond[iatom];
    for (int i = 0; i < num_bond[ilocal]; i++) {
      bond_type[ilocal][i] = onemol->bond_type[iatom][i];
      bond_atom[ilocal][i] = onemol->bond_atom[iatom][i] + offset;
    }
  }

  if (avec->angles_allow) {
    num_angle[ilocal] = onemol->num_angle[iatom];
    for (int i = 0; i < num_angle[ilocal]; i++) {
      angle_type[ilocal][i] = onemol->angle_type[iatom][i];
      angle_atom1[ilocal][i] = onemol->angle_atom1[iatom][i] + offset;
      angle_atom2[ilocal][i] = onemol->angle_atom2[iatom][i] + offset;
      angle_atom3[ilocal][i] = onemol->angle_atom3[iatom][i] + offset;
    }
  }

  if (avec->dihedrals_allow) {
    num_dihedral[ilocal] = onemol->num_dihedral[iatom];
    for (int i = 0; i < num_dihedral[ilocal]; i++) {
      dihedral_type[ilocal][i] = onemol->dihedral_type[iatom][i];
      dihedral_atom1[ilocal][i] = onemol->dihedral_atom1[iatom][i] + offset;
      dihedral_atom2[ilocal][i] = onemol->dihedral_atom2[iatom][i] + offset;
      dihedral_atom3[ilocal][i] = onemol->dihedral_atom3[iatom][i] + offset;
      dihedral_atom4[ilocal][i] = onemol->dihedral_atom4[iatom][i] + offset;
    }
  }

  if (avec->impropers_allow) {
    num_improper[ilocal] = onemol->num_improper[iatom];
    for (int i = 0; i < num_improper[ilocal]; i++) {
      improper_type[ilocal][i] = onemol->improper_type[iatom][i];
      improper_atom1[ilocal][i] = onemol->improper_atom1[iatom][i] + offset;
      improper_atom2[ilocal][i] = onemol->improper_atom2[iatom][i] + offset;
      improper_atom3[ilocal][i] = onemol->improper_atom3[iatom][i] + offset;
      improper_atom4[ilocal][i] = onemol->improper_atom4[iatom][i] + offset;
    }
  }

  if (onemol->specialflag) {
    nspecial[ilocal][0] = onemol->nspecial[iatom][0];
    nspecial[ilocal][1] = onemol->nspecial[iatom][1];
    int n = nspecial[ilocal][2] = onemol->nspecial[iatom][2];
    for (int i = 0; i < n; i++)
      special[ilocal][i] = onemol->special[iatom][i] + offset;
  }
}

/* ----------------------------------------------------------------------
   allocate space for type label map
------------------------------------------------------------------------- */

void Atom::add_label_map()
{
  if (lmp->kokkos)
    error->all(FLERR, "Label maps are currently not supported with Kokkos");
  labelmapflag = 1;
  lmap = new LabelMap(lmp,ntypes,nbondtypes,nangletypes,ndihedraltypes,nimpropertypes);
}

/* ----------------------------------------------------------------------
   reorder owned atoms so those in firstgroup appear first
   called by comm->exchange() if atom_modify first group is set
   only owned atoms exist at this point, no ghost atoms
------------------------------------------------------------------------- */

void Atom::first_reorder()
{
  // ensure there is one extra atom location at end of arrays for swaps

  if (nlocal == nmax) avec->grow(0);

  // loop over owned atoms
  // nfirst = index of first atom not in firstgroup
  // when find firstgroup atom out of place, swap it with atom nfirst

  int bitmask = group->bitmask[firstgroup];
  nfirst = 0;
  while (nfirst < nlocal && mask[nfirst] & bitmask) nfirst++;

  for (int i = 0; i < nlocal; i++) {
    if (mask[i] & bitmask && i > nfirst) {
      avec->copy(i,nlocal,0);
      avec->copy(nfirst,i,0);
      avec->copy(nlocal,nfirst,0);
      while (nfirst < nlocal && mask[nfirst] & bitmask) nfirst++;
    }
  }
}

/* ----------------------------------------------------------------------
   perform spatial sort of atoms within my sub-domain
   always called between comm->exchange() and comm->borders()
   don't have to worry about clearing/setting atom->map since done in comm
------------------------------------------------------------------------- */

void Atom::sort()
{
  int i,m,n,ix,iy,iz,ibin,empty;

  // set next timestep for sorting to take place

  nextsort = (update->ntimestep/sortfreq)*sortfreq + sortfreq;

  // re-setup sort bins if needed

  if (domain->box_change) setup_sort_bins();
  if (nbins == 1) return;

  // reallocate per-atom vectors if needed

  if (nlocal > maxnext) {
    memory->destroy(next);
    memory->destroy(permute);
    maxnext = atom->nmax;
    memory->create(next,maxnext,"atom:next");
    memory->create(permute,maxnext,"atom:permute");
  }

  // ensure there is one extra atom location at end of arrays for swaps

  if (nlocal == nmax) avec->grow(0);

  // bin atoms in reverse order so linked list will be in forward order

  for (i = 0; i < nbins; i++) binhead[i] = -1;

  // for triclinic, atoms must be in box coords (not lamda) to match bbox

  if (domain->triclinic) domain->lamda2x(nlocal);

  for (i = nlocal-1; i >= 0; i--) {
    ix = static_cast<int> ((x[i][0]-bboxlo[0])*bininvx);
    iy = static_cast<int> ((x[i][1]-bboxlo[1])*bininvy);
    iz = static_cast<int> ((x[i][2]-bboxlo[2])*bininvz);
    ix = MAX(ix,0);
    iy = MAX(iy,0);
    iz = MAX(iz,0);
    ix = MIN(ix,nbinx-1);
    iy = MIN(iy,nbiny-1);
    iz = MIN(iz,nbinz-1);
    ibin = iz*nbiny*nbinx + iy*nbinx + ix;
    next[i] = binhead[ibin];
    binhead[ibin] = i;
  }

  // convert back to lamda coords

  if (domain->triclinic) domain->x2lamda(nlocal);

  // permute = desired permutation of atoms
  // permute[I] = J means Ith new atom will be Jth old atom

  n = 0;
  for (m = 0; m < nbins; m++) {
    i = binhead[m];
    while (i >= 0) {
      permute[n++] = i;
      i = next[i];
    }
  }

  // current = current permutation, just reuse next vector
  // current[I] = J means Ith current atom is Jth old atom

  int *current = next;
  for (i = 0; i < nlocal; i++) current[i] = i;

  // reorder local atom list, when done, current = permute
  // perform "in place" using copy() to extra atom location at end of list
  // inner while loop processes one cycle of the permutation
  // copy before inner-loop moves an atom to end of atom list
  // copy after inner-loop moves atom at end of list back into list
  // empty = location in atom list that is currently empty

  for (i = 0; i < nlocal; i++) {
    if (current[i] == permute[i]) continue;
    avec->copy(i,nlocal,0);
    empty = i;
    while (permute[empty] != i) {
      avec->copy(permute[empty],empty,0);
      empty = current[empty] = permute[empty];
    }
    avec->copy(nlocal,empty,0);
    current[empty] = permute[empty];
  }

  // sanity check that current = permute

  //int flag = 0;
  //for (i = 0; i < nlocal; i++)
  //  if (current[i] != permute[i]) flag = 1;
  //int flagall;
  //MPI_Allreduce(&flag,&flagall,1,MPI_INT,MPI_SUM,world);
  //if (flagall) error->all(FLERR,"Atom sort did not operate correctly");
}

/* ----------------------------------------------------------------------
   setup bins for spatial sorting of atoms
------------------------------------------------------------------------- */

void Atom::setup_sort_bins()
{
  // binsize:
  // user setting if explicitly set
  // default = 1/2 of neighbor cutoff
  // check if neighbor cutoff = 0.0
  // and in that case, disable sorting

  double binsize = 0.0;
  if (userbinsize > 0.0) binsize = userbinsize;
  else if (neighbor->cutneighmax > 0.0) binsize = 0.5 * neighbor->cutneighmax;

  if ((binsize == 0.0) && (sortfreq > 0)) {
    sortfreq = 0;
    if (comm->me == 0)
      error->warning(FLERR,"No pairwise cutoff or binsize set. Atom sorting therefore disabled.");
    return;
  }

#ifdef LMP_GPU
  if (userbinsize == 0.0) {
    auto ifix = dynamic_cast<FixGPU *>(modify->get_fix_by_id("package_gpu"));
    if (ifix) {
      const double subx = domain->subhi[0] - domain->sublo[0];
      const double suby = domain->subhi[1] - domain->sublo[1];
      const double subz = domain->subhi[2] - domain->sublo[2];
      binsize = ifix->binsize(subx, suby, subz, atom->nlocal, 0.5 * neighbor->cutneighmax);
    }
  }
#endif

  double bininv = 1.0/binsize;

  // nbin xyz = local bins
  // bbox lo/hi = bounding box of my sub-domain

  if (domain->triclinic)
    domain->bbox(domain->sublo_lamda,domain->subhi_lamda,bboxlo,bboxhi);
  else {
    bboxlo[0] = domain->sublo[0];
    bboxlo[1] = domain->sublo[1];
    bboxlo[2] = domain->sublo[2];
    bboxhi[0] = domain->subhi[0];
    bboxhi[1] = domain->subhi[1];
    bboxhi[2] = domain->subhi[2];
  }

  nbinx = static_cast<int> ((bboxhi[0]-bboxlo[0]) * bininv);
  nbiny = static_cast<int> ((bboxhi[1]-bboxlo[1]) * bininv);
  nbinz = static_cast<int> ((bboxhi[2]-bboxlo[2]) * bininv);
  if (domain->dimension == 2) nbinz = 1;

  if (nbinx == 0) nbinx = 1;
  if (nbiny == 0) nbiny = 1;
  if (nbinz == 0) nbinz = 1;

  bininvx = nbinx / (bboxhi[0]-bboxlo[0]);
  bininvy = nbiny / (bboxhi[1]-bboxlo[1]);
  bininvz = nbinz / (bboxhi[2]-bboxlo[2]);

#ifdef LMP_INTEL
  if (neighbor->has_intel_request() && userbinsize == 0.0) {
    if (neighbor->binsizeflag) bininv = 1.0/neighbor->binsize_user;

    double nx_low = neighbor->bboxlo[0];
    double ny_low = neighbor->bboxlo[1];
    double nz_low = neighbor->bboxlo[2];
    double nxbbox = neighbor->bboxhi[0] - nx_low;
    double nybbox = neighbor->bboxhi[1] - ny_low;
    double nzbbox = neighbor->bboxhi[2] - nz_low;
    int nnbinx = static_cast<int> (nxbbox * bininv);
    int nnbiny = static_cast<int> (nybbox * bininv);
    int nnbinz = static_cast<int> (nzbbox * bininv);
    if (domain->dimension == 2) nnbinz = 1;

    if (nnbinx == 0) nnbinx = 1;
    if (nnbiny == 0) nnbiny = 1;
    if (nnbinz == 0) nnbinz = 1;

    double binsizex = nxbbox/nnbinx;
    double binsizey = nybbox/nnbiny;
    double binsizez = nzbbox/nnbinz;

    bininvx = 1.0 / binsizex;
    bininvy = 1.0 / binsizey;
    bininvz = 1.0 / binsizez;

    int lxo = (bboxlo[0] - nx_low) * bininvx;
    int lyo = (bboxlo[1] - ny_low) * bininvy;
    int lzo = (bboxlo[2] - nz_low) * bininvz;
    bboxlo[0] = nx_low + static_cast<double>(lxo) / bininvx;
    bboxlo[1] = ny_low + static_cast<double>(lyo) / bininvy;
    bboxlo[2] = nz_low + static_cast<double>(lzo) / bininvz;
    nbinx = static_cast<int>((bboxhi[0] - bboxlo[0]) * bininvx) + 1;
    nbiny = static_cast<int>((bboxhi[1] - bboxlo[1]) * bininvy) + 1;
    nbinz = static_cast<int>((bboxhi[2] - bboxlo[2]) * bininvz) + 1;
    bboxhi[0] = bboxlo[0] + static_cast<double>(nbinx) / bininvx;
    bboxhi[1] = bboxlo[1] + static_cast<double>(nbiny) / bininvy;
    bboxhi[2] = bboxlo[2] + static_cast<double>(nbinz) / bininvz;
  }
#endif

#ifdef LMP_GPU
  if (userbinsize == 0.0) {
    FixGPU *fix = dynamic_cast<FixGPU *>(modify->get_fix_by_id("package_gpu"));
    if (fix) {
      const double subx = domain->subhi[0] - domain->sublo[0];
      const double suby = domain->subhi[1] - domain->sublo[1];
      const double subz = domain->subhi[2] - domain->sublo[2];

      binsize = fix->binsize(subx, suby, subz, atom->nlocal,neighbor->cutneighmax);
      bininv = 1.0 / binsize;

      nbinx = static_cast<int> (ceil(subx * bininv));
      nbiny = static_cast<int> (ceil(suby * bininv));
      nbinz = static_cast<int> (ceil(subz * bininv));
      if (domain->dimension == 2) nbinz = 1;

      if (nbinx == 0) nbinx = 1;
      if (nbiny == 0) nbiny = 1;
      if (nbinz == 0) nbinz = 1;

      bininvx = bininv;
      bininvy = bininv;
      bininvz = bininv;
    }
  }
#endif

  if (1.0*nbinx*nbiny*nbinz > INT_MAX) error->one(FLERR,"Too many atom sorting bins");

  nbins = nbinx*nbiny*nbinz;

  // reallocate per-bin memory if needed

  if (nbins > maxbin) {
    memory->destroy(binhead);
    maxbin = nbins;
    memory->create(binhead,maxbin,"atom:binhead");
  }
}

/* ----------------------------------------------------------------------
   register a callback to a fix so it can manage atom-based arrays
   happens when fix is created
   flag = Atom::GROW for grow, Atom::RESTART for restart, Atom::BORDER for border comm
------------------------------------------------------------------------- */

void Atom::add_callback(int flag)
{
  int ifix;

  // find the fix
  // if find null pointer:
  //   it's this one, since it is being replaced and has just been deleted
  //   at this point in re-creation
  // if don't find null pointer:
  //   i is set to nfix = new one currently being added at end of list

  for (ifix = 0; ifix < modify->nfix; ifix++)
    if (modify->fix[ifix] == nullptr) break;

  // add callback to lists and sort, reallocating if necessary
  // sorting is required in cases where fixes were replaced as it ensures atom
  // data is read/written/transfered in the same order that fixes are called

  if (flag == GROW) {
    if (nextra_grow == nextra_grow_max) {
      nextra_grow_max += DELTA;
      memory->grow(extra_grow,nextra_grow_max,"atom:extra_grow");
    }
    extra_grow[nextra_grow] = ifix;
    nextra_grow++;
    std::sort(extra_grow, extra_grow + nextra_grow);
  } else if (flag == RESTART) {
    if (nextra_restart == nextra_restart_max) {
      nextra_restart_max += DELTA;
      memory->grow(extra_restart,nextra_restart_max,"atom:extra_restart");
    }
    extra_restart[nextra_restart] = ifix;
    nextra_restart++;
    std::sort(extra_restart, extra_restart + nextra_restart);
  } else if (flag == BORDER) {
    if (nextra_border == nextra_border_max) {
      nextra_border_max += DELTA;
      memory->grow(extra_border,nextra_border_max,"atom:extra_border");
    }
    extra_border[nextra_border] = ifix;
    nextra_border++;
    std::sort(extra_border, extra_border + nextra_border);
  }
}

/* ----------------------------------------------------------------------
   unregister a callback to a fix
   happens when fix is deleted, called by its destructor
   flag = 0 for grow, 1 for restart
------------------------------------------------------------------------- */

void Atom::delete_callback(const char *id, int flag)
{
  if (id == nullptr) return;

  int ifix = modify->find_fix(id);

  // compact the list of callbacks

  if (flag == GROW) {
    int match;
    for (match = 0; match < nextra_grow; match++)
      if (extra_grow[match] == ifix) break;
    if ((nextra_grow == 0) || (match == nextra_grow))
      error->all(FLERR,"Trying to delete non-existent Atom::grow() callback");
    for (int i = match; i < nextra_grow-1; i++)
      extra_grow[i] = extra_grow[i+1];
    nextra_grow--;

  } else if (flag == RESTART) {
    int match;
    for (match = 0; match < nextra_restart; match++)
      if (extra_restart[match] == ifix) break;
    if ((nextra_restart == 0) || (match == nextra_restart))
      error->all(FLERR,"Trying to delete non-existent Atom::restart() callback");
    for (int i = match; i < nextra_restart-1; i++)
      extra_restart[i] = extra_restart[i+1];
    nextra_restart--;

  } else if (flag == BORDER) {
    int match;
    for (match = 0; match < nextra_border; match++)
      if (extra_border[match] == ifix) break;
    if ((nextra_border == 0) || (match == nextra_border))
      error->all(FLERR,"Trying to delete non-existent Atom::border() callback");
    for (int i = match; i < nextra_border-1; i++)
      extra_border[i] = extra_border[i+1];
    nextra_border--;
  }
}

/* ----------------------------------------------------------------------
   decrement ptrs in callback lists to fixes beyond the deleted ifix
   happens after fix is deleted
------------------------------------------------------------------------- */

void Atom::update_callback(int ifix)
{
  for (int i = 0; i < nextra_grow; i++)
    if (extra_grow[i] > ifix) extra_grow[i]--;
  for (int i = 0; i < nextra_restart; i++)
    if (extra_restart[i] > ifix) extra_restart[i]--;
  for (int i = 0; i < nextra_border; i++)
    if (extra_border[i] > ifix) extra_border[i]--;
}

/* ----------------------------------------------------------------------
   find custom per-atom vector with name
   return index if found, -1 if not found
     lists of names can have NULL entries if previously removed
   return flag = 0/1 for int/double
   return cols = 0/N for vector/array where N = # of columns
------------------------------------------------------------------------- */

int Atom::find_custom(const char *name, int &flag, int &cols)
{
  if (name == nullptr) return -1;

  for (int i = 0; i < nivector; i++)
    if (ivname[i] && strcmp(ivname[i],name) == 0) {
      flag = 0;
      cols = 0;
      return i;
    }

  for (int i = 0; i < ndvector; i++)
    if (dvname[i] && strcmp(dvname[i],name) == 0) {
      flag = 1;
      cols = 0;
      return i;
    }

  for (int i = 0; i < niarray; i++)
    if (ianame[i] && strcmp(ianame[i],name) == 0) {
      flag = 0;
      cols = icols[i];
      return i;
    }

  for (int i = 0; i < ndarray; i++)
    if (daname[i] && strcmp(daname[i],name) == 0) {
      flag = 1;
      cols = dcols[i];
      return i;
    }

  return -1;
}

/** \brief Add a custom per-atom property with the given name and type and size
\verbatim embed:rst

This function will add a custom per-atom property with one or more values
with the name "name" to the list of custom properties.
This function is called, e.g. from :doc:`fix property/atom <fix_property_atom>`.
\endverbatim
 * \param name Name of the property (w/o a "i_" or "d_" or "i2_" or "d2_" prefix)
 * \param flag Data type of property: 0 for int, 1 for double
 * \param cols Number of values: 0 for a single value, 1 or more for a vector of values
 * \return index of property in the respective list of properties
 */
int Atom::add_custom(const char *name, int flag, int cols)
{
  int index = -1;

  if ((flag == 0) && (cols == 0)) {
    index = nivector;
    nivector++;
    ivname = (char **) memory->srealloc(ivname,nivector*sizeof(char *),"atom:ivname");
    ivname[index] = utils::strdup(name);
    ivector = (int **) memory->srealloc(ivector,nivector*sizeof(int *),"atom:ivector");
    memory->create(ivector[index],nmax,"atom:ivector");

  } else if ((flag == 1) && (cols == 0)) {
    index = ndvector;
    ndvector++;
    dvname = (char **) memory->srealloc(dvname,ndvector*sizeof(char *),"atom:dvname");
    dvname[index] = utils::strdup(name);
    dvector = (double **) memory->srealloc(dvector,ndvector*sizeof(double *),"atom:dvector");
    memory->create(dvector[index],nmax,"atom:dvector");

  } else if ((flag == 0) && (cols > 0)) {
    index = niarray;
    niarray++;
    ianame = (char **) memory->srealloc(ianame,niarray*sizeof(char *),"atom:ianame");
    ianame[index] = utils::strdup(name);
    iarray = (int ***) memory->srealloc(iarray,niarray*sizeof(int **),"atom:iarray");
    memory->create(iarray[index],nmax,cols,"atom:iarray");

    icols = (int *) memory->srealloc(icols,niarray*sizeof(int),"atom:icols");
    icols[index] = cols;

  } else if ((flag == 1) && (cols > 0)) {
    index = ndarray;
    ndarray++;
    daname = (char **) memory->srealloc(daname,ndarray*sizeof(char *),"atom:daname");
    daname[index] = utils::strdup(name);
    darray = (double ***) memory->srealloc(darray,ndarray*sizeof(double **),"atom:darray");
    memory->create(darray[index],nmax,cols,"atom:darray");

    dcols = (int *) memory->srealloc(dcols,ndarray*sizeof(int),"atom:dcols");
    dcols[index] = cols;
  }
  if (index < 0)
    error->all(FLERR,"Invalid call to Atom::add_custom()");
  return index;
}

/*! \brief Remove a custom per-atom property of a given type and size
 *
\verbatim embed:rst
This will remove a property that was requested, e.g. by the
:doc:`fix property/atom <fix_property_atom>` command.  It frees the
allocated memory and sets the pointer to ``nullptr`` for the entry in
the list so it can be reused. The lists of these pointers are never
compacted or shrink, so that indices to name mappings remain valid.
\endverbatim
 * \param index Index of property in the respective list of properties
 * \param flag Data type of property: 0 for int, 1 for double
 * \param cols Number of values: 0 for a single value, 1 or more for a vector of values
 */
void Atom::remove_custom(int index, int flag, int cols)
{
  if (flag == 0 && cols == 0) {
    memory->destroy(ivector[index]);
    ivector[index] = nullptr;
    delete[] ivname[index];
    ivname[index] = nullptr;

  } else if (flag == 1 && cols == 0) {
    memory->destroy(dvector[index]);
    dvector[index] = nullptr;
    delete[] dvname[index];
    dvname[index] = nullptr;

  } else if (flag == 0 && cols) {
    memory->destroy(iarray[index]);
    iarray[index] = nullptr;
    delete[] ianame[index];
    ianame[index] = nullptr;

  } else if (flag == 1 && cols) {
    memory->destroy(darray[index]);
    darray[index] = nullptr;
    delete[] daname[index];
    daname[index] = nullptr;
  }
}

/** Provide access to internal data of the Atom class by keyword
 *
\verbatim embed:rst

This function is a way to access internal per-atom data.  This data is
distributed across MPI ranks and thus only the data for "local" atoms
are expected to be available.  Whether also data for "ghost" atoms is
stored and up-to-date depends on various simulation settings.

This table lists a large part of the supported names, their data types,
length of the data area, and a short description.

.. list-table::
   :header-rows: 1
   :widths: auto

   * - Name
     - Type
     - Items per atom
     - Description
   * - mass
     - double
     - 1
     - per-type mass. This array is **NOT** a per-atom array
       but of length ``ntypes+1``, element 0 is ignored.
   * - id
     - tagint
     - 1
     - atom ID of the particles
   * - type
     - int
     - 1
     - atom type of the particles
   * - mask
     - int
     - 1
     - bitmask for mapping to groups. Individual bits are set
       to 0 or 1 for each group.
   * - image
     - imageint
     - 1
     - 3 image flags encoded into a single integer.
       See :cpp:func:`lammps_encode_image_flags`.
   * - x
     - double
     - 3
     - x-, y-, and z-coordinate of the particles
   * - v
     - double
     - 3
     - x-, y-, and z-component of the velocity of the particles
   * - f
     - double
     - 3
     - x-, y-, and z-component of the force on the particles
   * - molecule
     - int
     - 1
     - molecule ID of the particles
   * - q
     - double
     - 1
     - charge of the particles
   * - mu
     - double
     - 3
     - dipole moment of the particles
   * - omega
     - double
     - 3
     - x-, y-, and z-component of rotational velocity of the particles
   * - angmom
     - double
     - 3
     - x-, y-, and z-component of angular momentum of the particles
   * - torque
     - double
     - 3
     - x-, y-, and z-component of the torque on the particles
   * - radius
     - double
     - 1
     - radius of the (extended) particles
   * - rmass
     - double
     - 1
     - per-atom mass of the particles. ``nullptr`` if per-type masses are
       used. See the :cpp:func:`rmass_flag<lammps_extract_setting>` setting.
   * - ellipsoid
     - int
     - 1
     - 1 if the particle is an ellipsoidal particle, 0 if not
   * - line
     - int
     - 1
     - 1 if the particle is a line particle, 0 if not
   * - tri
     - int
     - 1
     - 1 if the particle is a triangulated particle, 0 if not
   * - body
     - int
     - 1
     - 1 if the particle is a body particle, 0 if not
   * - quat
     - double
     - 4
     - four quaternion components of the particles
   * - temperature
     - double
     - 1
     - temperature of the particles
   * - heatflow
     - double
     - 1
     - heatflow of the particles
   * - i_name
     - int
     - 1
     - single integer value defined by fix property/atom vector name
   * - d_name
     - double
     - 1
     - single double value defined by fix property/atom vector name
   * - i2_name
     - int
     - n
     - N integer values defined by fix property/atom array name
   * - d2_name
     - double
     - n
     - N double values defined by fix property/atom array name

*See also*
   :cpp:func:`lammps_extract_atom`

\endverbatim
 *
 * \sa extract_datatype
 *
 * \param  name  string with the keyword of the desired property.
                 Typically the name of the pointer variable returned
 * \return       pointer to the requested data cast to ``void *`` or ``nullptr`` */

void *Atom::extract(const char *name)
{
  // --------------------------------------------------------------------
  // 4th customization section: customize by adding new variable name
  // if new variable is from a package, add package comment

  if (strcmp(name,"mass") == 0) return (void *) mass;

  if (strcmp(name,"id") == 0) return (void *) tag;
  if (strcmp(name,"type") == 0) return (void *) type;
  if (strcmp(name,"mask") == 0) return (void *) mask;
  if (strcmp(name,"image") == 0) return (void *) image;
  if (strcmp(name,"x") == 0) return (void *) x;
  if (strcmp(name,"v") == 0) return (void *) v;
  if (strcmp(name,"f") == 0) return (void *) f;
  if (strcmp(name,"molecule") == 0) return (void *) molecule;
  if (strcmp(name,"q") == 0) return (void *) q;
  if (strcmp(name,"mu") == 0) return (void *) mu;
  if (strcmp(name,"omega") == 0) return (void *) omega;
  if (strcmp(name,"angmom") == 0) return (void *) angmom;
  if (strcmp(name,"torque") == 0) return (void *) torque;
  if (strcmp(name,"radius") == 0) return (void *) radius;
  if (strcmp(name,"rmass") == 0) return (void *) rmass;
  if (strcmp(name,"ellipsoid") == 0) return (void *) ellipsoid;
  if (strcmp(name,"line") == 0) return (void *) line;
  if (strcmp(name,"tri") == 0) return (void *) tri;
  if (strcmp(name,"body") == 0) return (void *) body;
  if (strcmp(name,"quat") == 0) return (void *) quat;
  if (strcmp(name,"temperature") == 0) return (void *) temperature;
  if (strcmp(name,"heatflow") == 0) return (void *) heatflow;

  // PERI PACKAGE

  if (strcmp(name,"vfrac") == 0) return (void *) vfrac;
  if (strcmp(name,"s0") == 0) return (void *) s0;
  if (strcmp(name,"x0") == 0) return (void *) x0;

  // SPIN PACKAGE

  if (strcmp(name,"sp") == 0) return (void *) sp;

  // EFF and AWPMD packages

  if (strcmp(name,"espin") == 0) return (void *) spin;
  if (strcmp(name,"spin") == 0) return (void *) spin;  // backward compatibility
  if (strcmp(name,"eradius") == 0) return (void *) eradius;
  if (strcmp(name,"ervel") == 0) return (void *) ervel;
  if (strcmp(name,"erforce") == 0) return (void *) erforce;
  if (strcmp(name,"ervelforce") == 0) return (void *) ervelforce;
  if (strcmp(name,"cs") == 0) return (void *) cs;
  if (strcmp(name,"csforce") == 0) return (void *) csforce;
  if (strcmp(name,"vforce") == 0) return (void *) vforce;
  if (strcmp(name,"etag") == 0) return (void *) etag;

  // SPH package
  if (strcmp(name,"rho") == 0) return (void *) rho;
  if (strcmp(name,"drho") == 0) return (void *) drho;
  if (strcmp(name,"esph") == 0) return (void *) esph;
  if (strcmp(name,"desph") == 0) return (void *) desph;
  if (strcmp(name,"cv") == 0) return (void *) cv;
  if (strcmp(name,"vest") == 0) return (void *) vest;

  // MACHDYN package

  if (strcmp(name, "contact_radius") == 0) return (void *) contact_radius;
  if (strcmp(name, "smd_data_9") == 0) return (void *) smd_data_9;
  if (strcmp(name, "smd_stress") == 0) return (void *) smd_stress;
  if (strcmp(name, "eff_plastic_strain") == 0)
    return (void *) eff_plastic_strain;
  if (strcmp(name, "eff_plastic_strain_rate") == 0)
    return (void *) eff_plastic_strain_rate;
  if (strcmp(name, "damage") == 0) return (void *) damage;

  // DPD-REACT pakage

  if (strcmp(name,"dpdTheta") == 0) return (void *) dpdTheta;

  // DPD-MESO package

  if (strcmp(name,"edpd_temp") == 0) return (void *) edpd_temp;

  // DIELECTRIC package

  if (strcmp(name,"area") == 0) return (void *) area;
  if (strcmp(name,"ed") == 0) return (void *) ed;
  if (strcmp(name,"em") == 0) return (void *) em;
  if (strcmp(name,"epsilon") == 0) return (void *) epsilon;
  if (strcmp(name,"curvature") == 0) return (void *) curvature;
  if (strcmp(name,"q_scaled") == 0) return (void *) q_scaled;

  // end of customization section
  // --------------------------------------------------------------------

  // custom vectors and arrays

  if (utils::strmatch(name,"^[id]2?_")) {
    int which = 0, array = 0;
    if (name[0] == 'd') which = 1;
    if (name[1] == '2') array = 1;

    int index,flag,cols;
    if (!array) index = find_custom(&name[2],flag,cols);
    else index = find_custom(&name[3],flag,cols);

    if (index < 0) return nullptr;
    if (which != flag) return nullptr;
    if ((!array && cols) || (array && !cols)) return nullptr;

    if (!which && !array) return (void *) ivector[index];
    if (which && !array) return (void *) dvector[index];
    if (!which && array) return (void *) iarray[index];
    if (which && array) return (void *) darray[index];
  }

  return nullptr;
}

/** Provide data type info about internal data of the Atom class
 *
\verbatim embed:rst

.. versionadded:: 18Sep2020

\endverbatim
 *
 * \sa extract
 *
 * \param  name  string with the keyword of the desired property.
 * \return       data type constant for desired property or -1 */

int Atom::extract_datatype(const char *name)
{
  // --------------------------------------------------------------------
  // 5th customization section: customize by adding new variable name

  if (strcmp(name,"mass") == 0) return LAMMPS_DOUBLE;

  if (strcmp(name,"id") == 0) return LAMMPS_TAGINT;
  if (strcmp(name,"type") == 0) return LAMMPS_INT;
  if (strcmp(name,"mask") == 0) return LAMMPS_INT;
  if (strcmp(name,"image") == 0) return LAMMPS_TAGINT;
  if (strcmp(name,"x") == 0) return LAMMPS_DOUBLE_2D;
  if (strcmp(name,"v") == 0) return LAMMPS_DOUBLE_2D;
  if (strcmp(name,"f") == 0) return LAMMPS_DOUBLE_2D;
  if (strcmp(name,"molecule") == 0) return LAMMPS_TAGINT;
  if (strcmp(name,"q") == 0) return LAMMPS_DOUBLE;
  if (strcmp(name,"mu") == 0) return LAMMPS_DOUBLE_2D;
  if (strcmp(name,"omega") == 0) return LAMMPS_DOUBLE_2D;
  if (strcmp(name,"angmom") == 0) return LAMMPS_DOUBLE_2D;
  if (strcmp(name,"torque") == 0) return LAMMPS_DOUBLE_2D;
  if (strcmp(name,"radius") == 0) return LAMMPS_DOUBLE;
  if (strcmp(name,"rmass") == 0) return LAMMPS_DOUBLE;
  if (strcmp(name,"ellipsoid") == 0) return LAMMPS_INT;
  if (strcmp(name,"line") == 0) return LAMMPS_INT;
  if (strcmp(name,"tri") == 0) return LAMMPS_INT;
  if (strcmp(name,"body") == 0) return LAMMPS_INT;
  if (strcmp(name,"quat") == 0) return LAMMPS_DOUBLE_2D;
  if (strcmp(name,"temperature") == 0) return LAMMPS_DOUBLE;
  if (strcmp(name,"heatflow") == 0) return LAMMPS_DOUBLE;

  if (strcmp(name,"vfrac") == 0) return LAMMPS_DOUBLE;
  if (strcmp(name,"s0") == 0) return LAMMPS_DOUBLE;
  if (strcmp(name,"x0") == 0) return LAMMPS_DOUBLE_2D;

  if (strcmp(name,"espin") == 0) return LAMMPS_INT;
  if (strcmp(name,"spin") == 0) return LAMMPS_INT;   // backwards compatibility
  if (strcmp(name,"eradius") == 0) return LAMMPS_DOUBLE;
  if (strcmp(name,"ervel") == 0) return LAMMPS_DOUBLE;
  if (strcmp(name,"erforce") == 0) return LAMMPS_DOUBLE;
  if (strcmp(name,"ervelforce") == 0) return LAMMPS_DOUBLE;
  if (strcmp(name,"cs") == 0) return LAMMPS_DOUBLE_2D;
  if (strcmp(name,"csforce") == 0) return LAMMPS_DOUBLE_2D;
  if (strcmp(name,"vforce") == 0) return LAMMPS_DOUBLE_2D;
  if (strcmp(name,"etag") == 0) return LAMMPS_INT;

  if (strcmp(name,"rho") == 0) return LAMMPS_DOUBLE;
  if (strcmp(name,"drho") == 0) return LAMMPS_DOUBLE;
  if (strcmp(name,"esph") == 0) return LAMMPS_DOUBLE;
  if (strcmp(name,"desph") == 0) return LAMMPS_DOUBLE;
  if (strcmp(name,"cv") == 0) return LAMMPS_DOUBLE;
  if (strcmp(name,"vest") == 0) return LAMMPS_DOUBLE_2D;

  // MACHDYN package

  if (strcmp(name, "contact_radius") == 0) return LAMMPS_DOUBLE;
  if (strcmp(name, "smd_data_9") == 0) return LAMMPS_DOUBLE_2D;
  if (strcmp(name, "smd_stress") == 0) return LAMMPS_DOUBLE_2D;
  if (strcmp(name, "eff_plastic_strain") == 0) return LAMMPS_DOUBLE;
  if (strcmp(name, "eff_plastic_strain_rate") == 0) return LAMMPS_DOUBLE;
  if (strcmp(name, "damage") == 0) return LAMMPS_DOUBLE;

  // DPD-REACT package

  if (strcmp(name,"dpdTheta") == 0) return LAMMPS_DOUBLE;

  // DPD-MESO package

  if (strcmp(name,"edpd_temp") == 0) return LAMMPS_DOUBLE;

  // DIELECTRIC package

  if (strcmp(name,"area") == 0) return LAMMPS_DOUBLE;
  if (strcmp(name,"ed") == 0) return LAMMPS_DOUBLE;
  if (strcmp(name,"em") == 0) return LAMMPS_DOUBLE;
  if (strcmp(name,"epsilon") == 0) return LAMMPS_DOUBLE;
  if (strcmp(name,"curvature") == 0) return LAMMPS_DOUBLE;
  if (strcmp(name,"q_unscaled") == 0) return LAMMPS_DOUBLE;

  // end of customization section
  // --------------------------------------------------------------------

  // custom vectors and arrays

  if (utils::strmatch(name,"^[id]2?_")) {
    int which = 0, array = 0;
    if (name[0] == 'd') which = 1;
    if (name[1] == '2') array = 1;

    int index,flag,cols;
    if (!array) index = find_custom(&name[2],flag,cols);
    else index = find_custom(&name[3],flag,cols);

    if (index < 0) return -1;
    if (which != flag) return -1;
    if ((!array && cols) || (array && !cols)) return -1;

    if (which == 0) return LAMMPS_INT;
    else return LAMMPS_DOUBLE;
  }

  return -1;
}

/* ----------------------------------------------------------------------
   return # of bytes of allocated memory
   call to avec tallies per-atom vectors
   add in global to local mapping storage
------------------------------------------------------------------------- */

double Atom::memory_usage()
{
  double bytes = avec->memory_usage();

  bytes += (double)max_same*sizeof(int);
  if (map_style == MAP_ARRAY)
    bytes += memory->usage(map_array,map_maxarray);
  else if (map_style == MAP_HASH) {
    bytes += (double)map_nbucket*sizeof(int);
    bytes += (double)map_nhash*sizeof(HashElem);
  }
  if (maxnext) {
    bytes += memory->usage(next,maxnext);
    bytes += memory->usage(permute,maxnext);
  }

  return bytes;
}<|MERGE_RESOLUTION|>--- conflicted
+++ resolved
@@ -187,15 +187,6 @@
 
   cc = cc_flux = nullptr;
   edpd_temp = edpd_flux = edpd_cv = vest_temp = nullptr;
-<<<<<<< HEAD
-
-  // MESONT package
-
-  length = nullptr;
-  buckling = nullptr;
-  bond_nt = nullptr;
-=======
->>>>>>> 554db7da
 
   // MACHDYN package
 
@@ -783,17 +774,11 @@
   std::string retval = atom_style;
   if (retval == "hybrid") {
     auto avec_hybrid = dynamic_cast<AtomVecHybrid *>(avec);
-<<<<<<< HEAD
-    for (int i = 0; i < avec_hybrid->nstyles; i++) {
-      retval += ' ';
-      retval += avec_hybrid->keywords[i];
-=======
     if (avec_hybrid) {
       for (int i = 0; i < avec_hybrid->nstyles; i++) {
         retval += ' ';
         retval += avec_hybrid->keywords[i];
       }
->>>>>>> 554db7da
     }
   }
   return retval;

--- conflicted
+++ resolved
@@ -293,15 +293,9 @@
 
     int npmaxall;
     MPI_Allreduce(&npmax,&npmaxall,1,MPI_INT,MPI_MAX,world);
-<<<<<<< HEAD
     comm_border = comm_forward = 3 + 2*4*npmaxall;
     
   } else if (dimension== 3) { 
-=======
-    comm_border = 3 + 2*4*npmaxall;
-
-  } else if (dimension== 3) {
->>>>>>> 5869be7b
     int nlocal = atom->nlocal;
     int *tri = atom->tri;
     int iconnect;

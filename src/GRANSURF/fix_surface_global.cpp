--- conflicted
+++ resolved
@@ -20,9 +20,6 @@
 #include "error.h"
 #include "fix_neigh_history.h"
 #include "force.h"
-#include "granular_model.h"
-#include "gran_sub_mod.h"
-#include "input.h"
 #include "lattice.h"
 #include "math_const.h"
 #include "math_extra.h"
@@ -34,17 +31,15 @@
 #include "neighbor.h"
 #include "stl_reader.h"
 #include "update.h"
-#include "variable.h"
 
 #include <map>
 #include <tuple>
 
 using namespace LAMMPS_NS;
 using namespace FixConst;
-using namespace Granular_NS;
 using namespace MathConst;
-using namespace MathExtra;
-
+
+enum{HOOKE,HOOKE_HISTORY,HERTZ_HISTORY};
 enum{SPHERE,LINE,TRI};           // also in DumpImage
 enum{NONE,LINEAR,WIGGLE,ROTATE,VARIABLE};
 
@@ -53,75 +48,48 @@
 /* ---------------------------------------------------------------------- */
 
 FixSurfaceGlobal::FixSurfaceGlobal(LAMMPS *lmp, int narg, char **arg) :
-  Fix(lmp, narg, arg), tstr(nullptr)
+  Fix(lmp, narg, arg)
 {
   if (narg < 11) error->all(FLERR,"Illegal fix surface/global command");
 
-  if (!atom->omega_flag) error->all(FLERR,"Fix surface/global requires atom attribute omega");
-  if (!atom->radius_flag) error->all(FLERR,"Fix surface/global requires atom attribute radius");
-
   // set interaction style
-  // disable bonded/history option for now
-  model = new GranularModel(lmp);
-  model->contact_type = SURFGLOBAL;
-
-  heat_flag = 0;
-  int classic_flag = 1;
-  if (strcmp(arg[4], "granular") == 0)  classic_flag = 0;
-
-  // wall/particle coefficients
-
-  int iarg;
-  if (classic_flag) {
-    iarg = model->define_classic_model(arg, 4, narg);
-
-    if (iarg < narg) {
-      if (strcmp(arg[iarg],"limit_damping") == 0) {
-        model->limit_damping = 1;
-        iarg += 1;
-      }
-    }
-
-  } else {
-    iarg = 5;
-    iarg = model->add_sub_model(arg, iarg, narg, NORMAL);
-
-    while (iarg < narg) {
-      if (strcmp(arg[iarg], "damping") == 0) {
-        iarg = model->add_sub_model(arg, iarg + 1, narg, DAMPING);
-      } else if (strcmp(arg[iarg], "tangential") == 0) {
-        iarg = model->add_sub_model(arg, iarg + 1, narg, TANGENTIAL);
-      } else if (strcmp(arg[iarg], "rolling") == 0) {
-        iarg = model->add_sub_model(arg, iarg + 1, narg, ROLLING);
-      } else if (strcmp(arg[iarg], "twisting") == 0) {
-        iarg = model->add_sub_model(arg, iarg + 1, narg, TWISTING);
-      } else if (strcmp(arg[iarg], "heat") == 0) {
-        iarg = model->add_sub_model(arg, iarg + 1, narg, HEAT);
-        heat_flag = 1;
-      } else if (strcmp(arg[iarg],"limit_damping") == 0) {
-        model->limit_damping = 1;
-        iarg += 1;
-      } else {
-        break;
-      }
-    }
-  }
-
-  // Define default damping sub model if unspecified, takes no args
-  if (!model->damping_model)
-    model->construct_sub_model("viscoelastic", DAMPING);
-  model->init();
-
-  size_history = model->size_history;
-  if (model->beyond_contact) size_history += 1; //Need to track if particle is touching
-  if (size_history == 0) use_history = 0;
-  else use_history = 1;
+
+  if (strcmp(arg[4],"hooke") == 0) pairstyle = HOOKE;
+  else if (strcmp(arg[4],"hooke/history") == 0) pairstyle = HOOKE_HISTORY;
+
+  // NOTE: hertz/history not yet supported ?
+
+  else if (strcmp(arg[4],"hertz/history") == 0) pairstyle = HERTZ_HISTORY;
+  else error->all(FLERR,"Invalid fix surface/global interaction style");
+
+  history = 1;
+  if (pairstyle == HOOKE) history = 0;
+
+  // particle/surf coefficients
+
+  kn = utils::numeric(FLERR,arg[5],false,lmp);
+  if (strcmp(arg[6],"NULL") == 0) kt = kn * 2.0/7.0;
+  else kt = utils::numeric(FLERR,arg[6],false,lmp);
+
+  gamman = utils::numeric(FLERR,arg[7],false,lmp);
+  if (strcmp(arg[8],"NULL") == 0) gammat = 0.5 * gamman;
+  else gammat = utils::numeric(FLERR,arg[8],false,lmp);
+
+  xmu = utils::numeric(FLERR,arg[9],false,lmp);
+  int dampflag = utils::inumeric(FLERR,arg[10],false,lmp);
+  if (dampflag == 0) gammat = 0.0;
+
+  // NOTE: what about limit_damping flag ?
+
+  if (kn < 0.0 || kt < 0.0 || gamman < 0.0 || gammat < 0.0 ||
+      xmu < 0.0 || xmu > 10000.0 || dampflag < 0 || dampflag > 1)
+    error->all(FLERR,"Illegal fix surface/global command");
 
   // optional args
 
   int scaleflag = 0;
-  int Twall_defined = 0;
-
+
+  int iarg = 11;
   while (iarg < narg) {
     if (strcmp(arg[iarg],"units") == 0) {
       if (iarg+2 > narg) error->all(FLERR,"Illegal fix surface/global command");
@@ -129,20 +97,15 @@
       else if (strcmp(arg[iarg+1],"lattice") == 0) scaleflag = 1;
       else error->all(FLERR,"Illegal fix surface/global command");
       iarg += 2;
-    } else if (strcmp(arg[iarg],"temperature") == 0) {
-      if (iarg+2 > narg) error->all(FLERR,"Illegal fix surface/global  command");
-      if (utils::strmatch(arg[iarg+1], "^v_")) {
-        tstr = utils::strdup(arg[iarg+1] + 2);
-      } else {
-        Twall = utils::numeric(FLERR,arg[iarg+1],false,lmp);
-      }
-      Twall_defined = 1;
-      iarg += 2;
     } else error->all(FLERR,"Illegal fix surface/global command");
   }
 
-  if (heat_flag != Twall_defined)
-    error->all(FLERR, "Must define wall temperature with heat model");
+  // convert Kn and Kt from pressure units to force/distance^2 if Hertzian
+
+  if (pairstyle == HERTZ_HISTORY) {
+    kn /= force->nktv2p;
+    kt /= force->nktv2p;
+  }
 
   // initializations
 
@@ -170,10 +133,12 @@
   fix_history = nullptr;
 
   list = new NeighList(lmp);
-  if (use_history) {
+  if (history) {
     listhistory = new NeighList(lmp);
-    zeroes = new double[size_history];
-    for (int i = 0; i < size_history; i++) zeroes[i] = 0.0;
+    int dnum = 3;
+    //int dnum = listhistory->dnum = 3;
+    zeroes = new double[dnum];
+    for (int i = 0; i < dnum; i++) zeroes[i] = 0.0;
   } else {
     listhistory = nullptr;
     zeroes = nullptr;
@@ -237,10 +202,9 @@
   delete list;
   delete listhistory;
   delete [] zeroes;
-  delete[] tstr;
-
-  if (use_history)
-    modify->delete_fix("NEIGH_HISTORY_SURFACE_GLOBAL_" + std::to_string(instance_me));
+
+  if (history)
+    modify->delete_fix("NEIGH_HISTORY_HH" + std::to_string(instance_me));
 
   memory->destroy(imflag);
   memory->destroy(imdata);
@@ -253,8 +217,9 @@
 
 void FixSurfaceGlobal::post_constructor()
 {
-  if (use_history) {
-    auto cmd = fmt::format("NEIGH_HISTORY_SURFACE_GLOBAL_" + std::to_string(instance_me) + " all NEIGH_HISTORY {}",size_history);
+  if (history) {
+    int size_history = 3;
+    auto cmd = fmt::format("NEIGH_HISTORY_HH" + std::to_string(instance_me) + " all NEIGH_HISTORY {}",size_history);
     fix_history = dynamic_cast<FixNeighHistory *>(modify->add_fix(cmd));
   } else
     fix_history = nullptr;
@@ -277,31 +242,9 @@
   dt = update->dt;
   triggersq = 0.25 * neighbor->skin * neighbor->skin;
 
-<<<<<<< HEAD
+
+  
   // one-time setup and allocation of neighbor and history list
-=======
-  // check for compatible heat conduction atom style
-
-  if (heat_flag) {
-    if (!atom->temperature_flag)
-      error->all(FLERR, "Heat conduction in fix surface/global requires atom style with temperature property");
-    if (!atom->heatflow_flag)
-      error->all(FLERR, "Heat conduction in fix surface/global requires atom style with heatflow property");
-  }
-
-  // Define history indices
-
-  int next_index = 0;
-  if (model->beyond_contact) //next_index = 1;
-    error->all(FLERR, "Beyond contact models not currenty supported");
-
-  for (int i = 0; i < NSUBMODELS; i++) {
-    model->sub_models[i]->history_index = next_index;
-    next_index += model->sub_models[i]->size_history;
-  }
-
-  // one-time setup and allocation of neighbor list
->>>>>>> b889df75
   // wait until now, so neighbor settings have been made
 
   if (firsttime) {
@@ -311,17 +254,10 @@
     list->setup_pages(pgsize,oneatom);
     list->grow(atom->nmax,atom->nmax);
 
-    if (use_history) {
+    if (history) {
       listhistory->setup_pages(pgsize,oneatom);
       listhistory->grow(atom->nmax,atom->nmax);
     }
-  }
-
-  if (tstr) {
-    tvar = input->variable->find(tstr);
-    if (tvar < 0) error->all(FLERR, "Variable {} for fix surface/global does not exist", tstr);
-    if (! input->variable->equalstyle(tvar))
-      error->all(FLERR, "Variable {} for fix surface/global must be an equal style variable", tstr);
   }
 }
 
@@ -480,14 +416,14 @@
   double skin = neighbor->skin;
 
   list->grow(nlocal,nall);
-  if (use_history) listhistory->grow(nlocal,nall);
+  if (history) listhistory->grow(nlocal,nall);
 
   int *ilist = list->ilist;
   int *numneigh = list->numneigh;
   int **firstneigh = list->firstneigh;
   MyPage<int> *ipage = list->ipage;
 
-  if (use_history) {
+  if (history) {
     fix_history->nlocal_neigh = nlocal;
     //npartner = fix_history->npartner;
     //partner = fix_history->partner;
@@ -513,7 +449,7 @@
 
   int inum = 0;
   ipage->reset();
-  if (use_history) {
+  if (history) {
     ipage_touch->reset();
     dpage_shear->reset();
   }
@@ -521,7 +457,7 @@
   for (i = 0; i < nlocal; i++) {
     n = 0;
     neighptr = ipage->vget();
-    if (use_history) {
+    if (history) {
       nn = 0;
       touchptr = ipage_touch->vget();
       shearptr = dpage_shear->vget();
@@ -545,7 +481,7 @@
       if (rsq <= cutsq) {
         neighptr[n] = j;
 
-        if (use_history) {
+        if (history) {
           if (rsq < radsum*radsum) {
             for (m = 0; m < npartner[i]; m++)
               if (partner[i][m] == j) break;
@@ -577,7 +513,7 @@
       error->one(FLERR,"Fix surface/global neighbor list overflow, "
                  "boost neigh_modify one");
 
-    if (use_history) {
+    if (history) {
       firsttouch[i] = touchptr;
       firstshear[i] = shearptr;
       ipage_touch->vgot(n);
@@ -595,15 +531,17 @@
 
 void FixSurfaceGlobal::post_force(int vflag)
 {
-  int i,j,k,ii,jj,inum,jnum,jflag,otherflag;
+  int i,j,ii,jj,inum,jnum,jflag,otherflag;
+  double xtmp,ytmp,ztmp,delx,dely,delz;
+  double radi,radj,radsum,rsq;
   double meff,factor_couple;
-  double rsq,dr[3],contact[3],ds[3],vs[3],*forces,*torquesi;
+  double dr[3],contact[3];
   int *ilist,*jlist,*numneigh,**firstneigh;
-  int *touch,**firsttouch,touch_flag;
-  double *history,*allhistory,**firsthistory;
-
-  model->history_update = 1;
-  if (update->setupflag) model->history_update = 0;
+  int *touch,**firsttouch;
+  double *shear,*allshear,**firstshear;
+
+  shearupdate = 1;
+  if (update->setupflag) shearupdate = 0;
 
   // if just reneighbored:
   // update rigid body masses for owned atoms if using FixRigid
@@ -630,199 +568,194 @@
   // I is always sphere, J is always line
 
   double **x = atom->x;
-  double **v = atom->v;
   double **f = atom->f;
   double **omega = atom->omega;
   double **torque = atom->torque;
   double *radius = atom->radius;
-  double *temperature = atom->temperature;
-  double *heatflow = atom->heatflow;
   double *rmass = atom->rmass;
   int *mask = atom->mask;
   int nlocal = atom->nlocal;
-
-  if (heat_flag) {
-    if (tstr)
-      Twall = input->variable->compute_equal(tvar);
-    model->Tj = Twall;
-  }
 
   inum = list->inum;
   ilist = list->ilist;
   numneigh = list->numneigh;
   firstneigh = list->firstneigh;
-  if (use_history) {
+  if (history) {
     firsttouch = fix_history->firstflag;
-    firsthistory = fix_history->firstvalue;
+    firstshear = fix_history->firstvalue;
   }
 
   for (ii = 0; ii < inum; ii++) {
     i = ilist[ii];
     if (!(mask[i] & groupbit)) continue;
-    model->xi = x[i];
-    model->radi = radius[i];
-    model->vi = v[i];
-    model->omegai = omega[i];
+    xtmp = x[i][0];
+    ytmp = x[i][1];
+    ztmp = x[i][2];
+    radi = radius[i];
     jlist = firstneigh[i];
     jnum = numneigh[i];
-    if (use_history) {
+    if (history) {
       touch = firsttouch[i];
-      allhistory = firsthistory[i];
+      allshear = firstshear[i];
     }
 
     for (jj = 0; jj < jnum; jj++) {
       j = jlist[jj];
 
-      // Reset model and copy initial geometric data
-      model->xj = xsurf[j];
-      model->radj = radsurf[j];
-      if (use_history) model->touch = touch[jj];
-
-      touch_flag = model->check_contact();
-
-      if (!touch_flag) {
-        // unset non-touching neighbors
-        if (use_history) {
+      delx = xtmp - xsurf[j][0];
+      dely = ytmp - xsurf[j][1];
+      delz = ztmp - xsurf[j][2];
+      rsq = delx*delx + dely*dely + delz*delz;
+      radj = radsurf[j];
+      radsum = radi + radj;
+
+      if (rsq >= radsum*radsum) {
+
+        if (history) {
           touch[jj] = 0;
-          history = &allhistory[size_history * jj];
-          for (k = 0; k < size_history; k++) history[k] = 0.0;
+          shear = &allshear[3 * jj];
+          shear[0] = 0.0;
+          shear[1] = 0.0;
+          shear[2] = 0.0;
         }
-        continue;
-      }
-
-      rsq = model->rsq;
-
-      // contact computation for line or tri
-
-      if (dimension == 2) {
-
-        // check for overlap of sphere and line segment
-        // jflag = 0 for no overlap, 1 for interior line pt, -1/-2 for end pts
-        // if no overlap, just continue
-        // for overlap, also return:
-        //   contact = nearest point on line to sphere center
-        //   dr = vector from contact pt to sphere center
-        //   rsq = squared length of dr
-        // NOTE: different for line vs tri
-
-        jflag = overlap_sphere_line(i,j,contact,dr,rsq);
-
-        if (!jflag) {
-          if (use_history) {
-            touch[jj] = 0;
-            history = &allhistory[size_history * jj];
-            for (k = 0; k < size_history; k++) history[k] = 0.0;
+
+      } else {
+
+        // contact computation for line or tri
+
+        if (dimension == 2) {
+
+          // check for overlap of sphere and line segment
+          // jflag = 0 for no overlap, 1 for interior line pt, -1/-2 for end pts
+          // if no overlap, just continue
+          // for overlap, also return:
+          //   contact = nearest point on line to sphere center
+          //   dr = vector from contact pt to sphere center
+          //   rsq = squared length of dr
+          // NOTE: different for line vs tri
+
+          jflag = overlap_sphere_line(i,j,contact,dr,rsq);
+
+          if (!jflag) {
+            if (history) {
+              touch[jj] = 0;
+              shear = &allshear[3 * jj];
+              shear[0] = 0.0;
+              shear[1] = 0.0;
+              shear[2] = 0.0;
+            }
+            continue;
           }
-          continue;
-        }
-
-        // if contact = line end pt:
-        // check overlap status of line adjacent to the end pt
-        // otherflag = 0/1 for this/other line performs calculation
-        // NOTE: different for line vs tri
-
-        if (jflag < 0) {
-          otherflag = endpt_neigh_check(i,j,jflag);
-          if (otherflag) continue;
-        }
-
-        // NOTE: add logic to check for coupled contacts and weight them
-
-        factor_couple = 1.0;
-
-      } else {
-
-        // check for overlap of sphere and triangle
-        // jflag = 0 for no overlap, 1 for interior line pt,
-        //   -1/-2/-3 for 3 edges, -4/-5/-6 for 3 corner pts
-        // if no overlap, just continue
-        // for overlap, also returns:
-        //   contact = nearest point on tri to sphere center
-        //   dr = vector from contact pt to sphere center
-        //   rsq = squared length of dr
-
-        jflag = overlap_sphere_tri(i,j,contact,dr,rsq);
-
-        if (!jflag) {
-          if (use_history) {
-            touch[jj] = 0;
-            history = &allhistory[size_history * jj];
-            for (k = 0; k < size_history; k++) history[k] = 0.0;
-          }
-          continue;
-        }
-
-        // if contact = tri edge or corner:
-        // check status of the tri(s) adjacent to edge or corner
-        // otherflag = 0/1 for this/other tri performs calculation
-
-        if (jflag < 0) {
-          if (jflag >= -3) {
-            otherflag = edge_neigh_check(i,j,jflag);
-            if (otherflag) continue;
-          } else {
-            otherflag = corner_neigh_check(i,j,jflag);
+
+          // if contact = line end pt:
+          // check overlap status of line adjacent to the end pt
+          // otherflag = 0/1 for this/other line performs calculation
+          // NOTE: different for line vs tri
+
+          if (jflag < 0) {
+            otherflag = endpt_neigh_check(i,j,jflag);
             if (otherflag) continue;
           }
+
+          // NOTE: add logic to check for coupled contacts and weight them
+
+          factor_couple = 1.0;
+
+        } else {
+
+          // check for overlap of sphere and triangle
+          // jflag = 0 for no overlap, 1 for interior line pt,
+          //   -1/-2/-3 for 3 edges, -4/-5/-6 for 3 corner pts
+          // if no overlap, just continue
+          // for overlap, also returns:
+          //   contact = nearest point on tri to sphere center
+          //   dr = vector from contact pt to sphere center
+          //   rsq = squared length of dr
+
+          jflag = overlap_sphere_tri(i,j,contact,dr,rsq);
+
+          if (!jflag) {
+            if (history) {
+              touch[jj] = 0;
+              shear = &allshear[3 * jj];
+              shear[0] = 0.0;
+              shear[1] = 0.0;
+              shear[2] = 0.0;
+            }
+            continue;
+          }
+
+          // if contact = tri edge or corner:
+          // check status of the tri(s) adjacent to edge or corner
+          // otherflag = 0/1 for this/other tri performs calculation
+
+          if (jflag < 0) {
+            if (jflag >= -3) {
+              otherflag = edge_neigh_check(i,j,jflag);
+              if (otherflag) continue;
+            } else {
+              otherflag = corner_neigh_check(i,j,jflag);
+              if (otherflag) continue;
+            }
+          }
+
+          // NOTE: add logic to check for coupled contacts and weight them
+
+          factor_couple = 1.0;
         }
 
-        // NOTE: add logic to check for coupled contacts and weight them
-
-        factor_couple = 1.0;
-      }
-
-      // Apply new rsq
-      model->rsq = rsq;
-
-      // meff = effective mass of sphere
-      // if I is part of rigid body, use body mass
-
-      meff = rmass[i];
-      if (fix_rigid && mass_rigid[i] > 0.0) meff = mass_rigid[i];
-
-      // Copy additional information and prepare force calculations
-      model->meff = meff;
-
-<<<<<<< HEAD
-        // pairwise interaction between sphere and line/tri
-=======
-      ds[0] = contact[0] - xsurf[j][0];
-      ds[1] = contact[1] - xsurf[j][1];
-      ds[2] = contact[2] - xsurf[j][2];
->>>>>>> b889df75
-
-      vs[0] = vsurf[j][0] + (omegasurf[j][1] * ds[2] - omegasurf[j][2] * ds[1]);
-      vs[1] = vsurf[j][1] + (omegasurf[j][2] * ds[0] - omegasurf[j][0] * ds[2]);
-      vs[2] = vsurf[j][2] + (omegasurf[j][0] * ds[1] - omegasurf[j][1] * ds[0]);
-
-      model->vj = vs;
-      model->omegaj = omegasurf[j];
-
-      if (heat_flag)
-        model->Ti = temperature[i];
-
-      // pairwise interaction between sphere and surface element
-
-      if (use_history) {
-        touch[jj] = 1;
-        history = &allhistory[3*jj];
-        model->history = history;
-      }
-
-      model->dx[0] = dr[0];
-      model->dx[1] = dr[1];
-      model->dx[2] = dr[2];
-
-      // need to add support coupled contacts, is this just multiplying forces (+torques?) by factor_couple?
-      model->calculate_forces();
-
-      forces = model->forces;
-      torquesi = model->torquesi;
-
-      // apply forces & torques
-      add3(f[i], forces, f[i]);
-      add3(torque[i], torquesi, torque[i]);
-      if (heat_flag) heatflow[i] += model->dq;
+        // pply new rsq
+        
+        model->rsq = rsq;
+
+        // meff = effective mass of sphere
+        // if I is part of rigid body, use body mass
+
+        meff = rmass[i];
+        if (fix_rigid && mass_rigid[i] > 0.0) meff = mass_rigid[i];
+
+        // copy additional information and prepare force calculations
+        
+        model->meff = meff;
+
+        ds[0] = contact[0] - xsurf[j][0];
+        ds[1] = contact[1] - xsurf[j][1];
+        ds[2] = contact[2] - xsurf[j][2];
+
+        vs[0] = vsurf[j][0] + (omegasurf[j][1] * ds[2] - omegasurf[j][2] * ds[1]);
+        vs[1] = vsurf[j][1] + (omegasurf[j][2] * ds[0] - omegasurf[j][0] * ds[2]);
+        vs[2] = vsurf[j][2] + (omegasurf[j][0] * ds[1] - omegasurf[j][1] * ds[0]);
+
+        model->vj = vs;
+        model->omegaj = omegasurf[j];
+
+        if (heat_flag) model->Ti = temperature[i];
+
+        // pairwise interaction between sphere and surface element
+
+        if (use_history) {
+          touch[jj] = 1;
+          history = &allhistory[3*jj];
+          model->history = history;
+        }
+
+        model->dx[0] = dr[0];
+        model->dx[1] = dr[1];
+        model->dx[2] = dr[2];
+        
+        // need to add support for coupled contacts
+        // is this just multiplying forces (+torques?) by factor_couple?
+        
+        model->calculate_forces();
+
+        forces = model->forces;
+        torquesi = model->torquesi;
+
+        // apply forces & torques
+        
+        add3(f[i], forces, f[i]);
+        add3(torque[i], torquesi, torque[i]);
+        if (heat_flag) heatflow[i] += model->dq;
     }
   }
 }
@@ -989,6 +922,258 @@
   ivec = imflag;
   darray = imdata;
   return n;
+}
+
+// ----------------------------------------------------------------------
+// ----------------------------------------------------------------------
+// particle/wall interaction models
+// ----------------------------------------------------------------------
+// ----------------------------------------------------------------------
+
+/* ---------------------------------------------------------------------- */
+
+void FixSurfaceGlobal::hooke(int i, int j, double radi, double meff,
+                             double rsq, double *contact, double *dr,
+                             double factor_couple)
+{
+  double fx,fy,fz;
+  double r,rinv,rsqinv;
+  double vr1,vr2,vr3,vnnr,vn1,vn2,vn3,vt1,vt2,vt3;
+  double wr1,wr2,wr3;
+  double vtr1,vtr2,vtr3,vrel;
+  double damp,ccel,tor1,tor2,tor3;
+  double fn,fs,ft,fs1,fs2,fs3;
+  double ds[3],vcontact[3];
+
+  double *v = atom->v[i];
+  double *f = atom->f[i];
+  double *omega = atom->omega[i];
+  double *torque = atom->torque[i];
+
+  // ds = vector from line center to contact pt
+
+  r = sqrt(rsq);
+  rinv = 1.0/r;
+  rsqinv = 1.0/rsq;
+
+  ds[0] = contact[0] - xsurf[j][0];
+  ds[1] = contact[1] - xsurf[j][1];
+  ds[2] = contact[2] - xsurf[j][2];
+
+  // vcontact = velocity of contact pt on surface, translation + rotation
+
+  vcontact[0] = vsurf[j][0] + (omegasurf[j][1]*ds[2] - omegasurf[j][2]*ds[1]);
+  vcontact[1] = vsurf[j][1] + (omegasurf[j][2]*ds[0] - omegasurf[j][0]*ds[2]);
+  vcontact[2] = vsurf[j][2] + (omegasurf[j][0]*ds[1] - omegasurf[j][1]*ds[0]);
+
+  // relative translational velocity
+
+  vr1 = v[0] - vcontact[0];
+  vr2 = v[1] - vcontact[1];
+  vr3 = v[2] - vcontact[2];
+
+  // normal component
+
+  vnnr = vr1*dr[0] + vr2*dr[1] + vr3*dr[2];
+  vn1 = dr[0]*vnnr * rsqinv;
+  vn2 = dr[1]*vnnr * rsqinv;
+  vn3 = dr[2]*vnnr * rsqinv;
+
+  // tangential component
+
+  vt1 = vr1 - vn1;
+  vt2 = vr2 - vn2;
+  vt3 = vr3 - vn3;
+
+  // relative rotational velocity
+
+  wr1 = (radi*omega[0]) * rinv;
+  wr2 = (radi*omega[1]) * rinv;
+  wr3 = (radi*omega[2]) * rinv;
+
+  // normal forces = Hookian contact + normal velocity damping
+
+  damp = meff*gamman*vnnr*rsqinv;
+  ccel = kn*(radi-r)*rinv - damp;
+  ccel *= factor_couple;
+
+  // relative velocities
+
+  vtr1 = vt1 - (dr[2]*wr2-dr[1]*wr3);
+  vtr2 = vt2 - (dr[0]*wr3-dr[2]*wr1);
+  vtr3 = vt3 - (dr[1]*wr1-dr[0]*wr2);
+  vrel = vtr1*vtr1 + vtr2*vtr2 + vtr3*vtr3;
+  vrel = sqrt(vrel);
+
+  // force normalization
+
+  fn = xmu * fabs(ccel*r);
+  fs = meff*gammat*vrel;
+  if (vrel != 0.0) ft = MIN(fn,fs) / vrel;
+  else ft = 0.0;
+
+  // tangential force due to tangential velocity damping
+
+  fs1 = -ft*vtr1 * factor_couple;
+  fs2 = -ft*vtr2 * factor_couple;
+  fs3 = -ft*vtr3 * factor_couple;
+
+  // total force and torque on sphere
+
+  fx = dr[0]*ccel + fs1;
+  fy = dr[1]*ccel + fs2;
+  fz = dr[2]*ccel + fs3;
+
+  f[0] += fx;
+  f[1] += fy;
+  f[2] += fz;
+
+  tor1 = rinv * (dr[1]*fs3 - dr[2]*fs2);
+  tor2 = rinv * (dr[2]*fs1 - dr[0]*fs3);
+  tor3 = rinv * (dr[0]*fs2 - dr[1]*fs1);
+  torque[0] -= radi*tor1;
+  torque[1] -= radi*tor2;
+  torque[2] -= radi*tor3;
+}
+
+/* ---------------------------------------------------------------------- */
+
+void FixSurfaceGlobal::hooke_history(int i, int j, double radi, double meff,
+                                     double delx, double dely, double delz,
+                                     double rsq, double *contact, double *dr,
+                                     double factor_couple, double *shear)
+{
+  double fx,fy,fz;
+  double r,rinv,rsqinv;
+  double vr1,vr2,vr3,vnnr,vn1,vn2,vn3,vt1,vt2,vt3;
+  double wr1,wr2,wr3;
+  double vtr1,vtr2,vtr3,vrel;
+  double damp,ccel,tor1,tor2,tor3;
+  double fn,fs,ft,fs1,fs2,fs3;
+  double shrmag,rsht;
+  double ds[3],vcontact[3];
+
+  double *v = atom->v[i];
+  double *f = atom->f[i];
+  double *omega = atom->omega[i];
+  double *torque = atom->torque[i];
+
+  // ds = vector from line center to contact pt
+
+  r = sqrt(rsq);
+  rinv = 1.0/r;
+  rsqinv = 1.0/rsq;
+
+  ds[0] = contact[0] - xsurf[j][0];
+  ds[1] = contact[1] - xsurf[j][1];
+  ds[2] = contact[2] - xsurf[j][2];
+
+  // vcontact = velocity of contact pt on surface, translation + rotation
+
+  vcontact[0] = vsurf[j][0] + (omegasurf[j][1]*ds[2] - omegasurf[j][2]*ds[1]);
+  vcontact[1] = vsurf[j][1] + (omegasurf[j][2]*ds[0] - omegasurf[j][0]*ds[2]);
+  vcontact[2] = vsurf[j][2] + (omegasurf[j][0]*ds[1] - omegasurf[j][1]*ds[0]);
+
+  // relative translational velocity
+
+  vr1 = v[0] - vcontact[0];
+  vr2 = v[1] - vcontact[1];
+  vr3 = v[2] - vcontact[2];
+
+  // normal component
+
+  vnnr = vr1*dr[0] + vr2*dr[1] + vr3*dr[2];
+  vn1 = dr[0]*vnnr * rsqinv;
+  vn2 = dr[1]*vnnr * rsqinv;
+  vn3 = dr[2]*vnnr * rsqinv;
+
+  // tangential component
+
+  vt1 = vr1 - vn1;
+  vt2 = vr2 - vn2;
+  vt3 = vr3 - vn3;
+
+  // relative rotational velocity
+
+  wr1 = (radi*omega[0]) * rinv;
+  wr2 = (radi*omega[1]) * rinv;
+  wr3 = (radi*omega[2]) * rinv;
+
+  // normal forces = Hookian contact + normal velocity damping
+
+  damp = meff*gamman*vnnr*rsqinv;
+  ccel = kn*(radi-r)*rinv - damp;
+  ccel *= factor_couple;
+
+  // relative velocities
+
+  vtr1 = vt1 - (dr[2]*wr2-dr[1]*wr3);
+  vtr2 = vt2 - (dr[0]*wr3-dr[2]*wr1);
+  vtr3 = vt3 - (dr[1]*wr1-dr[0]*wr2);
+  vrel = vtr1*vtr1 + vtr2*vtr2 + vtr3*vtr3;
+  vrel = sqrt(vrel);
+
+  // shear history effects
+
+  if (shearupdate) {
+    shear[0] += vtr1*dt;
+    shear[1] += vtr2*dt;
+    shear[2] += vtr3*dt;
+  }
+  shrmag = sqrt(shear[0]*shear[0] + shear[1]*shear[1] +
+                shear[2]*shear[2]);
+
+  // rotate shear displacements
+
+  rsht = shear[0]*delx + shear[1]*dely + shear[2]*delz;
+  rsht *= rsqinv;
+  if (shearupdate) {
+    shear[0] -= rsht*delx;
+    shear[1] -= rsht*dely;
+    shear[2] -= rsht*delz;
+  }
+
+  // tangential force due to tangential velocity damping
+
+  fs1 = - (kt*shear[0] + meff*gammat*vtr1) * factor_couple;;
+  fs2 = - (kt*shear[1] + meff*gammat*vtr2) * factor_couple;;
+  fs3 = - (kt*shear[2] + meff*gammat*vtr3) * factor_couple;;
+
+  // rescale frictional displacements and forces if needed
+
+  fs = sqrt(fs1*fs1 + fs2*fs2 + fs3*fs3);
+  fn = xmu * fabs(ccel*r);
+
+  if (fs > fn) {
+    if (shrmag != 0.0) {
+      shear[0] = (fn/fs) * (shear[0] + meff*gammat*vtr1/kt) -
+        meff*gammat*vtr1/kt;
+      shear[1] = (fn/fs) * (shear[1] + meff*gammat*vtr2/kt) -
+        meff*gammat*vtr2/kt;
+      shear[2] = (fn/fs) * (shear[2] + meff*gammat*vtr3/kt) -
+        meff*gammat*vtr3/kt;
+      fs1 *= fn/fs;
+      fs2 *= fn/fs;
+      fs3 *= fn/fs;
+    } else fs1 = fs2 = fs3 = 0.0;
+  }
+
+  // total force and torque on sphere
+
+  fx = dr[0]*ccel + fs1;
+  fy = dr[1]*ccel + fs2;
+  fz = dr[2]*ccel + fs3;
+
+  f[0] += fx;
+  f[1] += fy;
+  f[2] += fz;
+
+  tor1 = rinv * (dr[1]*fs3 - dr[2]*fs2);
+  tor2 = rinv * (dr[2]*fs1 - dr[0]*fs3);
+  tor3 = rinv * (dr[0]*fs2 - dr[1]*fs1);
+  torque[0] -= radi*tor1;
+  torque[1] -= radi*tor2;
+  torque[2] -= radi*tor3;
 }
 
 // ----------------------------------------------------------------------

/* -*- c++ -*- ----------------------------------------------------------
   LAMMPS - Large-scale Atomic/Molecular Massively Parallel Simulator
   https://www.lammps.org/, Sandia National Laboratories
   LAMMPS development team: developers@lammps.org

   Copyright (2003) Sandia Corporation.  Under the terms of Contract
   DE-AC04-94AL85000 with Sandia Corporation, the U.S. Government retains
   certain rights in this software.  This software is distributed under
   the GNU General Public License.

   See the README file in the top-level LAMMPS directory.
------------------------------------------------------------------------- */

#ifdef FIX_CLASS
// clang-format off
FixStyle(surface/global,FixSurfaceGlobal)
// clang-format on
#else

#ifndef LMP_FIX_SURFACE_GLOBAL_H
#define LMP_FIX_SURFACE_GLOBAL_H

#include <stdio.h>
#include "fix.h"
#include <map>
#include <unordered_set>
#include <tuple>
#include <vector>

namespace LAMMPS_NS {

namespace Granular_NS {
  class GranularModel;
}

class FixSurfaceGlobal : public Fix {
 public:

  // neighbor lists for spheres with surfs and shear history
  // accessed by fix shear/history

  class NeighList *list;
  class NeighList *listhistory;

  FixSurfaceGlobal(class LAMMPS *, int, char **);
  ~FixSurfaceGlobal();
  int setmask() override;
  void post_constructor() override;
  void init() override;
  void setup_pre_neighbor() override;
  void initial_integrate(int) override;
  void pre_neighbor() override;
  void post_force(int) override;

  int modify_param(int, char **x) override;
  void reset_dt() override;
  double memory_usage() override;

  void *extract(const char *, int &) override;
  int image(int *&, double **&) override;

 private:
  int dimension,firsttime,use_history;
  double dt,skin;
  double flatthresh;
  double Twall;
  int tvar;
  char *tstr;

  // per-surf properties

  int maxsurftype;
  double **xsurf,**vsurf,**omegasurf,*radsurf;

  // granular models

  struct ModelTypes {
    int plo,phi;
    int slo,shi;
  };

  ModelTypes *modeltypes;
  class Granular_NS::GranularModel **models;   // list of command-line models
  class Granular_NS::GranularModel *model;     // ptr to single model
  class Granular_NS::GranularModel ***types2model;  // model assigned to each particle/surf type pair

  int nmodel,maxmodel;
  int history, size_history, heat_flag;

  // neighbor params

  double triggersq;

  // settings for motion applied to specific surf types

  struct Motion {
    int active;
    int mstyle;
    int vxflag,vyflag,vzflag;
    int axflag,ayflag,azflag;
    int xvar,yvar,zvar;
    int vxvar,vyvar,vzvar;
    double vx,vy,vz;
    double ax,ay,az;
    double dx,dy,dz;
    double period;
    double point[3],axis[3],unit[3];
    double omega;
    char *xvarstr,*yvarstr,*zvarstr;
    char *vxvarstr,*vyvarstr,*vzvarstr;
    double time_origin;
  };

  struct Motion *motions;  // list of defined motions, can be flagged inactive
  int nmotion,maxmotion;   // # of defined motions versus allocated size
  int anymove;             // 1 if any surf motion is enabled
  int anymove_variable;    // 1 if any surf motion is style VARIABLE

  int *type2motion;        // assingment of surf types (1 to Ntype) to motions
                           // -1 = non-moving surf type

  double **points_original,**xsurf_original;
  double **points_lastneigh;
  int *pointmove;

  // storage of granular history info

  class FixNeighHistory *fix_history;
  double *zeroes;

  // rigid body masses for use in granular interactions

  class Fix *fix_rigid;    // ptr to rigid body fix, NULL if none
  double *mass_rigid;      // rigid mass for owned+ghost atoms
  int nmax;                // allocated size of mass_rigid

  // data structs for extracting surfs from molecule or STL files

  struct Point {
    double x[3];
  };

  struct Line {
    int mol,type;           // molID and type of the line
    int p1,p2;              // indices of points in line segment
    double norm[3];         // unit normal to line = Z x (p2-p1)
  };

  struct Tri {
    int mol,type;           // modID and type of the triangle
    int p1,p2,p3;           // indices of points in triangle
    double norm[3];         // unit normal to tri plane = (p2-p1) x (p3-p1)
  };

  Point *points;              // global list of unique points
  Line *lines;                // global list of lines
  Tri *tris;                  // global list of tris
  int npoints,nlines,ntris;   // count of each
  int nedges;                 // count of unique tri edges
  int maxpoints;              // allocated length of points
  int nsurf;                  // count of lines or tris for 2d/3d

  // ragged 2d arrays for 2d connectivity

  int **neigh_p1;             // indices of other lines connected to endpt 1
  int **pwhich_p1;            // which point (0/1) on other line is endpt 1
  int **nside_p1;             // consistency of other line normal
                              //   SAME_SIDE or OPPOSITE_SIDE
  int **aflag_p1;             // is this line + other line a FLAT,CONCAVE,CONVEX surf
                              //   surf = on normal side of this line
  int **neigh_p2;             // ditto for connections to endpt 2
  int **pwhich_p2;            // ditto for endpt 2
  int **nside_p2;             // ditto for endpt 2
  int **aflag_p2;             // ditto for endpt 2

  // ragged 2d arrays for 3d edge connectivity

  int **neigh_e1;             // indices of other tris connected to edge 1
  int **ewhich_e1;            // which edge (0/1/2) on other tri is edge 1
  int **nside_e1;             // consistency of other line normal
                              //   SAME_SIDE or OPPOSITE_SIDE
  int **aflag_e1;             // is this tri + other tri a FLAT,CONCAVE,CONVEX surf
                              //   surf = on normal side of this tri
  int **neigh_e2;             // ditto for connections to edge 2
  int **ewhich_e2;            // ditto for edge 2
  int **nside_e2;             // ditto for edge 2
  int **aflag_e2;             // ditto for edge 2
  int **neigh_e3;             // ditto for connections to edge 3
  int **ewhich_e3;            // ditto for edge 3
  int **nside_e3;             // ditto for edge 3
  int **aflag_e3;             // ditto for edge 3

  // ragged 2d arrays for 3d corner connectivity

  int **neigh_c1;             // indices of other tris connected to cpt 1
  int **cwhich_c1;            // which corner point (0/1/2) on other tri is cpt 1
  int **neigh_c2;             // indices of other tris connected to cpt 21
  int **cwhich_c2;            // which corner point (0/1/2) on other tri is cpt 2
  int **neigh_c3;             // indices of tris connected to cpt 3
  int **cwhich_c3;            // which corner point (0/1/2) on other tri is cpt 3

  // per-surface 2d/3d connectivity

  struct Connect2d {      // line connectivity
<<<<<<< HEAD
    
                          // counts, not including self
    int np1,np2;          // # of lines connected to endpts 1/2
    
=======
    int np1,np2;          // # of lines connected to endpts 1/2 (NOT including self)

    int flatp1,flatp2;    // whether a flat surface extends from endpt

>>>>>>> a4429ed0
                          // pairs of endpoint connections
    int *neigh_p1;        // indices of lines connected to endpt 1
    int *neigh_p2;        // ditto for connections to endpt 2
    int *pwhich_p1;       // which point (0,1) on other line is endpt 1
    int *pwhich_p2;       // ditto for endpt 2
    int *nside_p1;        // consistency of other line normal
    int *nside_p2;        // ditto for endpt 2
                          //   SAME_SIDE = 2 normals are on same side of surf
                          //   OPPOSITE_SIDE = opposite sides of surf
    int *aflag_p1;        // is this line + other line a FLAT,CONCAVE,CONVEX surf
    int *aflag_p2;        // ditto for endpt 2
                          //   surf = on normal side of this line
                          //   aflag = FLAT, CONCAVE, CONVEX
  };

  struct Connect3d {      // tri connectivity

                          // counts, not including self
                          // also not including edge-connected tris for corner pts
    int ne1,ne2,ne3;      // # of tris connected to edges 1,2,3
    int nc1,nc2,nc3;      // # of tris connected to corner pts 1,2,3

                          // pairs of edge connections
    int *neigh_e1;        // indices of tris connected to edge 1
    int *neigh_e2;        // ditto for connections to edge 2
    int *neigh_e3;        // ditto for connections to edge 3
    int *ewhich_e1;       // which edge (0,1,2) on other tri shares edge 1
    int *ewhich_e2;       // ditto for edge 2
    int *ewhich_e3;       // ditto for edge 3
    int *nside_e1;        // consistency of other tri normal
    int *nside_e2;        // ditto for edge 2
    int *nside_e3;        // ditto for edge 3
                          //   SAME_SIDE = 2 normals are on same side of surf
                          //   OPPOSITE_SIDE = opposite sides of surf
    int *aflag_e1;        // is this tri + other tri a FLAT,CONCAVE,CONVEX surf
    int *aflag_e2;        // ditto for edge 2
    int *aflag_e3;        // ditto for edge 3
                          //   surf = on normal side of this tri
                          //   aflag = FLAT, CONCAVE, CONVEX

                          // pairs of corner pt connections
    int *neigh_c1;        // indices of tris connected to corner pt 1
    int *neigh_c2;        // ditto for connections to corner pt 2
    int *neigh_c3;        // ditto for connections to corner pt 3
    int *cwhich_c1;       // which corner pt (0,1,2) on other tri shares corner pt 1
    int *cwhich_c2;       // ditto for corner pt 2
    int *cwhich_c3;       // ditto for corner pt 3
  };

  Connect2d *connect2d;             // 2d connection info
  Connect3d *connect3d;             // 3d connection info

  // struct for storing contact data

  struct ContactSurf {
    int index, neigh_index, type, jflag, nside;
    double r[3];
    double overlap;
  };

  ContactSurf *contact_surfs;
  int nmax_contact_surfs;

  // data for DumpImage

  int *imflag;
  double **imdata;
  int imax;

  // private methods

  void extract_from_molecule(char *, std::map<std::tuple<double,double,double>,int> *);
  void extract_from_stlfile(char *, int, std::map<std::tuple<double,double,double>,int> *);
  void check2d();
  void check3d();
  void connectivity2d();
  void connectivity3d();
  void check_molecules();
  void stats2d();
  void stats3d();

  void surface_attributes();

  void walk_flat_connections2d(int, int, std::vector<int> *, std::unordered_set<int> *, std::map<int, int> *);

  int modify_param_move(Motion *, int, char **);

  void move_linear(int, int);
  void move_wiggle(int, int);
  void move_rotate(int, int);
  void move_transrotate(int, int);
  void move_rotate_point(int, double *, double *, double, double);
  void move_variable(int, int);
};

}    // namespace LAMMPS_NS

#endif
#endif<|MERGE_RESOLUTION|>--- conflicted
+++ resolved
@@ -202,17 +202,11 @@
   // per-surface 2d/3d connectivity
 
   struct Connect2d {      // line connectivity
-<<<<<<< HEAD
     
                           // counts, not including self
     int np1,np2;          // # of lines connected to endpts 1/2
-    
-=======
-    int np1,np2;          // # of lines connected to endpts 1/2 (NOT including self)
-
-    int flatp1,flatp2;    // whether a flat surface extends from endpt
-
->>>>>>> a4429ed0
+    int flatp1,flatp2;    // whether a flat surface extends from endpts 1/2
+
                           // pairs of endpoint connections
     int *neigh_p1;        // indices of lines connected to endpt 1
     int *neigh_p2;        // ditto for connections to endpt 2

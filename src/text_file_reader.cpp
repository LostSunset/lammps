--- conflicted
+++ resolved
@@ -42,11 +42,7 @@
  * \param  filetype  Description of file type for error messages */
 
 TextFileReader::TextFileReader(const std::string &filename, const std::string &filetype)
-<<<<<<< HEAD
-  : filetype(filetype), ignore_comments(true)
-=======
   : filetype(filetype), closefp(true), ignore_comments(true)
->>>>>>> 998b7652
 {
   fp = fopen(filename.c_str(), "r");
 
@@ -59,8 +55,6 @@
 /**
  * \overload
  *
-<<<<<<< HEAD
-=======
 \verbatim embed:rst
 
 This function is useful in combination with :cpp:func:`utils::open_potential`.
@@ -72,16 +66,11 @@
 
 \endverbatim
  *
->>>>>>> 998b7652
  * \param  fp        File descriptor of the already opened file
  * \param  filetype  Description of file type for error messages */
 
 TextFileReader::TextFileReader(FILE *fp, const std::string &filetype)
-<<<<<<< HEAD
-  : filetype(filetype), fp(fp), ignore_comments(true)
-=======
   : filetype(filetype), closefp(false), fp(fp), ignore_comments(true)
->>>>>>> 998b7652
 {
   if (fp == nullptr) throw FileReaderException("Invalid file descriptor");
 }

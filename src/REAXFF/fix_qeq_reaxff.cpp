--- conflicted
+++ resolved
@@ -209,12 +209,7 @@
   const int *mask = atom->mask;
   const int *type = atom->type;
 
-<<<<<<< HEAD
-  // match either new keyword "reaxff" or old keyword "reax/c"
-  if (utils::strmatch(arg,"^reax..$")) {
-=======
   if (utils::strmatch(arg,"^reaxff")) {
->>>>>>> 05e836f5
     reaxflag = 1;
     Pair *pair = force->pair_match("^reaxff",0);
     if (!pair) error->all(FLERR,"No reaxff pair style for fix qeq/reaxff");
@@ -236,11 +231,8 @@
     if (tmp_all)
       error->all(FLERR, "No QEq parameters for atom type {} provided by pair reaxff", tmp_all);
     return;
-<<<<<<< HEAD
-=======
   } else if (utils::strmatch(arg,"^reax/c")) {
     error->all(FLERR, "Fix qeq/reaxff keyword 'reax/c' is obsolete; please use 'reaxff'");
->>>>>>> 05e836f5
   } else if (platform::file_is_readable(arg)) {
     ; // arg is readable file. will read below
   } else {

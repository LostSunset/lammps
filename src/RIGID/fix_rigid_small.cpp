// clang-format off
/* ----------------------------------------------------------------------
   LAMMPS - Large-scale Atomic/Molecular Massively Parallel Simulator
   https://www.lammps.org/, Sandia National Laboratories
   LAMMPS development team: developers@lammps.org

   Copyright (2003) Sandia Corporation.  Under the terms of Contract
   DE-AC04-94AL85000 with Sandia Corporation, the U.S. Government retains
   certain rights in this software.  This software is distributed under
   the GNU General Public License.

   See the README file in the top-level LAMMPS directory.
------------------------------------------------------------------------- */

#include "fix_rigid_small.h"

#include "atom.h"
#include "atom_vec_ellipsoid.h"
#include "atom_vec_line.h"
#include "atom_vec_tri.h"
#include "comm.h"
#include "domain.h"
#include "error.h"
#include "force.h"
#include "group.h"
#include "hashlittle.h"
#include "input.h"
#include "math_const.h"
#include "math_eigen.h"
#include "math_extra.h"
#include "memory.h"
#include "modify.h"
#include "molecule.h"
#include "neighbor.h"
#include "random_mars.h"
#include "respa.h"
#include "rigid_const.h"
#include "tokenizer.h"
#include "update.h"
#include "variable.h"

#include <cmath>
#include <cstring>
#include <map>
#include <utility>

using namespace LAMMPS_NS;
using namespace FixConst;
using namespace MathConst;
using namespace RigidConst;

static constexpr int RVOUS = 1;   // 0 for irregular, 1 for all2all

/* ---------------------------------------------------------------------- */

FixRigidSmall::FixRigidSmall(LAMMPS *lmp, int narg, char **arg) :
  Fix(lmp, narg, arg), step_respa(nullptr),
  inpfile(nullptr), body(nullptr), bodyown(nullptr), bodytag(nullptr), atom2body(nullptr),
  xcmimage(nullptr), displace(nullptr), eflags(nullptr), orient(nullptr), dorient(nullptr),
  avec_ellipsoid(nullptr), avec_line(nullptr), avec_tri(nullptr), counts(nullptr),
  itensor(nullptr), mass_body(nullptr), langextra(nullptr), random(nullptr),
  id_dilate(nullptr), id_gravity(nullptr), onemols(nullptr)
{
  int i;

  scalar_flag = 1;
  extscalar = 0;
  global_freq = 1;
  time_integrate = 1;
  rigid_flag = 1;
  virial_global_flag = virial_peratom_flag = 1;
  thermo_virial = 1;
  create_attribute = 1;
  dof_flag = 1;
  stores_ids = 1;
  centroidstressflag = CENTROID_AVAIL;

  // perform initial allocation of atom-based arrays
  // register with Atom class

  extended = orientflag = dorientflag = customflag = 0;
  bodyown = nullptr;
  bodytag = nullptr;
  atom2body = nullptr;
  xcmimage = nullptr;
  displace = nullptr;
  eflags = nullptr;
  orient = nullptr;
  dorient = nullptr;
  FixRigidSmall::grow_arrays(atom->nmax);
  atom->add_callback(Atom::GROW);

  // parse args for rigid body specification

  int *mask = atom->mask;
  tagint *bodyID = nullptr;
  int nlocal = atom->nlocal;

  if (narg < 4) utils::missing_cmd_args(FLERR, fmt::format("fix {}", style), error);
  if (strcmp(arg[3],"molecule") == 0) {
    if (atom->molecule_flag == 0)
      error->all(FLERR,"Fix {} requires atom attribute molecule", style);
    bodyID = atom->molecule;

  } else if (strcmp(arg[3],"custom") == 0) {
    if (narg < 5) error->all(FLERR,"Illegal fix rigid/small command");
      bodyID = new tagint[nlocal];
      customflag = 1;

      // determine whether atom-style variable or atom property is used

      if (utils::strmatch(arg[4],"^i_")) {
        int is_double,cols;
        int custom_index = atom->find_custom(arg[4]+2,is_double,cols);
        if (custom_index == -1)
          error->all(FLERR,"Fix {} custom requires previously defined property/atom", style);
        else if (is_double || cols)
          error->all(FLERR,"Fix {} custom requires integer-valued property/atom vector", style);
        int minval = INT_MAX;
        int *value = atom->ivector[custom_index];
        for (i = 0; i < nlocal; i++)
          if (mask[i] & groupbit) minval = MIN(minval,value[i]);
        int vmin = minval;
        MPI_Allreduce(&vmin,&minval,1,MPI_INT,MPI_MIN,world);

        for (i = 0; i < nlocal; i++)
          if (mask[i] & groupbit)
            bodyID[i] = (tagint)(value[i] - minval + 1);
          else bodyID[i] = 0;

      } else if (utils::strmatch(arg[4],"^v_")) {
        int ivariable = input->variable->find(arg[4]+2);
        if (ivariable < 0)
          error->all(FLERR,"Variable {} for fix {} custom does not exist", arg[4]+2, style);
        if (input->variable->atomstyle(ivariable) == 0)
          error->all(FLERR,"Fix {} custom variable {} is not atom-style variable", style, arg[4]+2);
        auto value = new double[nlocal];
        input->variable->compute_atom(ivariable,0,value,1,0);
        int minval = INT_MAX;
        for (i = 0; i < nlocal; i++)
          if (mask[i] & groupbit) minval = MIN(minval,(int)value[i]);
        int vmin = minval;
        MPI_Allreduce(&vmin,&minval,1,MPI_INT,MPI_MIN,world);

        for (i = 0; i < nlocal; i++)
          if (mask[i] & groupbit)
            bodyID[i] = (tagint)((tagint)value[i] - minval + 1);
          else bodyID[0] = 0;
        delete[] value;
      } else error->all(FLERR,"Unsupported fix {} custom property", style, arg[4]);
  } else error->all(FLERR,"Unknown fix {} keyword {}", style, arg[3]);

  if (atom->map_style == Atom::MAP_NONE)
    error->all(FLERR,"Fix {} requires an atom map, see atom_modify", style);

  // maxmol = largest bodyID #

  maxmol = -1;
  for (i = 0; i < nlocal; i++)
    if (mask[i] & groupbit) maxmol = MAX(maxmol,bodyID[i]);

  tagint itmp;
  MPI_Allreduce(&maxmol,&itmp,1,MPI_LMP_TAGINT,MPI_MAX,world);
  maxmol = itmp;

  // number of linear molecules is counted later
  nlinear = 0;

  // parse optional args

  int seed;
  langflag = 0;
  inpfile = nullptr;
  onemols = nullptr;
  reinitflag = 1;

  tstat_flag = 0;
  pstat_flag = 0;
  allremap = 1;
  id_dilate = nullptr;
  t_chain = 10;
  t_iter = 1;
  t_order = 3;
  p_chain = 10;

  pcouple = NONE;
  pstyle = ANISO;

  for (i = 0; i < 3; i++) {
    p_start[i] = p_stop[i] = p_period[i] = 0.0;
    p_flag[i] = 0;
  }

  int iarg = 4;
  if (customflag) ++iarg;

  while (iarg < narg) {
    if (strcmp(arg[iarg],"langevin") == 0) {
      if (iarg+5 > narg) error->all(FLERR,"Illegal fix {} command", style);
      if (utils::strmatch(style, "^rigid/n.t/small"))
        error->all(FLERR,"Illegal fix {} command", style);
      langflag = 1;
      t_start = utils::numeric(FLERR,arg[iarg+1],false,lmp);
      t_stop = utils::numeric(FLERR,arg[iarg+2],false,lmp);
      t_period = utils::numeric(FLERR,arg[iarg+3],false,lmp);
      seed = utils::inumeric(FLERR,arg[iarg+4],false,lmp);
      if (t_period <= 0.0)
        error->all(FLERR,"Fix {} langevin period must be > 0.0", style);
      if (seed <= 0) error->all(FLERR,"Illegal fix {} command", style);
      iarg += 5;

    } else if (strcmp(arg[iarg],"infile") == 0) {
      if (iarg+2 > narg) error->all(FLERR,"Illegal fix {} infile command", style);
      delete[] inpfile;
      inpfile = utils::strdup(arg[iarg+1]);
      restart_file = 1;
      reinitflag = 0;
      iarg += 2;

    } else if (strcmp(arg[iarg],"reinit") == 0) {
      if (iarg+2 > narg) error->all(FLERR,"Illegal fix {} reinit command", style);
      reinitflag = utils::logical(FLERR,arg[iarg+1],false,lmp);
      iarg += 2;

    } else if (strcmp(arg[iarg],"mol") == 0) {
      if (iarg+2 > narg) error->all(FLERR,"Illegal fix {} mol command", style);
      int imol = atom->find_molecule(arg[iarg+1]);
      if (imol == -1)
        error->all(FLERR,"Molecule template ID {} for fix {} does not exist", arg[iarg+1], style);
      onemols = &atom->molecules[imol];
      nmol = onemols[0]->nset;
      restart_file = 1;
      iarg += 2;

    } else if (strcmp(arg[iarg],"temp") == 0) {
      if (iarg+4 > narg) error->all(FLERR, "Illegal fix {} temp command", style);
      if (!utils::strmatch(style,"^rigid/n.t/small"))
        error->all(FLERR, "Illegal fix {} temp", style);
      tstat_flag = 1;
      t_start = utils::numeric(FLERR,arg[iarg+1],false,lmp);
      t_stop = utils::numeric(FLERR,arg[iarg+2],false,lmp);
      t_period = utils::numeric(FLERR,arg[iarg+3],false,lmp);
      iarg += 4;

    } else if (strcmp(arg[iarg],"iso") == 0) {
      if (iarg+4 > narg) error->all(FLERR, "Illegal fix {} iso command", style);
      if (!utils::strmatch(style,"^rigid/np./small"))
        error->all(FLERR,"Illegal fix {} iso command", style);
      pcouple = XYZ;
      p_start[0] = p_start[1] = p_start[2] = utils::numeric(FLERR,arg[iarg+1],false,lmp);
      p_stop[0] = p_stop[1] = p_stop[2] = utils::numeric(FLERR,arg[iarg+2],false,lmp);
      p_period[0] = p_period[1] = p_period[2] =
        utils::numeric(FLERR,arg[iarg+3],false,lmp);
      p_flag[0] = p_flag[1] = p_flag[2] = 1;

      if (domain->dimension == 2) {
        p_start[2] = p_stop[2] = p_period[2] = 0.0;
        p_flag[2] = 0;
      }
      iarg += 4;

    } else if (strcmp(arg[iarg],"aniso") == 0) {
      if (iarg+4 > narg) error->all(FLERR,"Illegal fix {} ansio command", style);
      if (!utils::strmatch(style,"^rigid/np./small"))
        error->all(FLERR,"Illegal fix {} aniso command", style);
      p_start[0] = p_start[1] = p_start[2] = utils::numeric(FLERR,arg[iarg+1],false,lmp);
      p_stop[0] = p_stop[1] = p_stop[2] = utils::numeric(FLERR,arg[iarg+2],false,lmp);
      p_period[0] = p_period[1] = p_period[2] =
        utils::numeric(FLERR,arg[iarg+3],false,lmp);
      p_flag[0] = p_flag[1] = p_flag[2] = 1;
      if (domain->dimension == 2) {
        p_start[2] = p_stop[2] = p_period[2] = 0.0;
        p_flag[2] = 0;
      }
      iarg += 4;

    } else if (strcmp(arg[iarg],"x") == 0) {
      if (iarg+4 > narg) error->all(FLERR,"Illegal fix {} x command", style);
      if (!utils::strmatch(style,"^rigid/np./small"))
        error->all(FLERR,"Illegal fix {} x command", style);
      p_start[0] = utils::numeric(FLERR,arg[iarg+1],false,lmp);
      p_stop[0] = utils::numeric(FLERR,arg[iarg+2],false,lmp);
      p_period[0] = utils::numeric(FLERR,arg[iarg+3],false,lmp);
      p_flag[0] = 1;
      iarg += 4;

    } else if (strcmp(arg[iarg],"y") == 0) {
      if (iarg+4 > narg) error->all(FLERR,"Illegal fix {} y command", style);
      if (!utils::strmatch(style,"^rigid/np./small"))
        error->all(FLERR,"Illegal fix {} y command", style);
      p_start[1] = utils::numeric(FLERR,arg[iarg+1],false,lmp);
      p_stop[1] = utils::numeric(FLERR,arg[iarg+2],false,lmp);
      p_period[1] = utils::numeric(FLERR,arg[iarg+3],false,lmp);
      p_flag[1] = 1;
      iarg += 4;

    } else if (strcmp(arg[iarg],"z") == 0) {
      if (iarg+4 > narg) error->all(FLERR,"Illegal fix {} z command", style);
      if (!utils::strmatch(style,"^rigid/np./small"))
        error->all(FLERR,"Illegal fix {} z command", style);
      p_start[2] = utils::numeric(FLERR,arg[iarg+1],false,lmp);
      p_stop[2] = utils::numeric(FLERR,arg[iarg+2],false,lmp);
      p_period[2] = utils::numeric(FLERR,arg[iarg+3],false,lmp);
      p_flag[2] = 1;
      iarg += 4;

    } else if (strcmp(arg[iarg],"couple") == 0) {
      if (iarg+2 > narg) error->all(FLERR,"Illegal fix {} couple command", style);
      if (strcmp(arg[iarg+1],"xyz") == 0) pcouple = XYZ;
      else if (strcmp(arg[iarg+1],"xy") == 0) pcouple = XY;
      else if (strcmp(arg[iarg+1],"yz") == 0) pcouple = YZ;
      else if (strcmp(arg[iarg+1],"xz") == 0) pcouple = XZ;
      else if (strcmp(arg[iarg+1],"none") == 0) pcouple = NONE;
      else error->all(FLERR,"Illegal fix {} couple command", style);
      iarg += 2;

    } else if (strcmp(arg[iarg],"dilate") == 0) {
      if (iarg+2 > narg)
        error->all(FLERR,"Illegal fix {} dilate command", style);
      if (strcmp(arg[iarg+1],"all") == 0) allremap = 1;
      else {
        allremap = 0;
        delete[] id_dilate;
        id_dilate = utils::strdup(arg[iarg+1]);
        int idilate = group->find(id_dilate);
        if (idilate == -1)
          error->all(FLERR,"Fix {} dilate group ID {} does not exist", style, id_dilate);
      }
      iarg += 2;

    } else if (strcmp(arg[iarg],"tparam") == 0) {
      if (iarg+4 > narg) error->all(FLERR,"Illegal fix {} tparam command", style);
      if (!utils::strmatch(style,"^rigid/n.t/small"))
        error->all(FLERR,"Illegal fix {} tparam command", style);
      t_chain = utils::inumeric(FLERR,arg[iarg+1],false,lmp);
      t_iter = utils::inumeric(FLERR,arg[iarg+2],false,lmp);
      t_order = utils::inumeric(FLERR,arg[iarg+3],false,lmp);
      iarg += 4;

    } else if (strcmp(arg[iarg],"pchain") == 0) {
      if (iarg+2 > narg) error->all(FLERR,"Illegal fix {} pchain command", style);
      if (!utils::strmatch(style,"^rigid/np./small"))
        error->all(FLERR,"Illegal fix {} pchain command", style);
      p_chain = utils::inumeric(FLERR,arg[iarg+1],false,lmp);
      iarg += 2;

    } else if (strcmp(arg[iarg],"gravity") == 0) {
      if (iarg+2 > narg) error->all(FLERR,"Illegal fix {} gravity command", style);
      delete[] id_gravity;
      id_gravity = utils::strdup(arg[iarg+1]);
      iarg += 2;

    } else error->all(FLERR,"Unknown fix {} keyword {}", style, arg[iarg]);
  }

  // error check and further setup for Molecule template

  if (onemols) {
    for (i = 0; i < nmol; i++) {
      if (onemols[i]->xflag == 0)
        error->all(FLERR,"Fix {} molecule must have coordinates", style);
      if (onemols[i]->typeflag == 0)
        error->all(FLERR,"Fix {} molecule must have atom types", style);

      // fix rigid/small uses center, masstotal, COM, inertia of molecule

      onemols[i]->compute_center();
      onemols[i]->compute_mass();
      onemols[i]->compute_com();
      onemols[i]->compute_inertia();
    }
  }

  // set pstat_flag

  pstat_flag = 0;
  for (i = 0; i < 3; i++)
    if (p_flag[i]) pstat_flag = 1;

  if (pcouple == XYZ || (domain->dimension == 2 && pcouple == XY)) pstyle = ISO;
  else pstyle = ANISO;

  // create rigid bodies based on molecule or custom ID
  // sets bodytag for owned atoms
  // body attributes are computed later by setup_bodies()

  double time1 = platform::walltime();

  create_bodies(bodyID);
  if (customflag) delete[] bodyID;

  if (comm->me == 0)
    utils::logmesg(lmp,"  create bodies CPU = {:.3f} seconds\n", platform::walltime()-time1);

  // set nlocal_body and allocate bodies I own

  tagint *tag = atom->tag;

  nlocal_body = nghost_body = 0;
  for (i = 0; i < nlocal; i++)
    if (bodytag[i] == tag[i]) nlocal_body++;

  nmax_body = 0;
  while (nmax_body < nlocal_body) nmax_body += DELTA_BODY;
  body = (Body *) memory->smalloc(nmax_body*sizeof(Body), "rigid/small:body");

  // set bodyown for owned atoms

  nlocal_body = 0;
  for (i = 0; i < nlocal; i++)
    if (bodytag[i] == tag[i]) {
      body[nlocal_body].ilocal = i;
      bodyown[i] = nlocal_body++;
    } else bodyown[i] = -1;


  // bodysize = sizeof(Body) in doubles

  bodysize = sizeof(Body)/sizeof(double);
  if (bodysize*sizeof(double) != sizeof(Body)) bodysize++;

  // set max comm sizes needed by this fix

  comm_forward = 1 + bodysize;
  comm_reverse = 6;

  // atom style pointers to particles that store extra info

  avec_ellipsoid = dynamic_cast<AtomVecEllipsoid *>(atom->style_match("ellipsoid"));
  avec_line = dynamic_cast<AtomVecLine *>(atom->style_match("line"));
  avec_tri = dynamic_cast<AtomVecTri *>(atom->style_match("tri"));

  // compute per body forces and torques inside final_integrate() by default

  earlyflag = 0;

  // print statistics

  int one = 0;
  bigint atomone = 0;
  for (i = 0; i < nlocal; i++) {
    if (bodyown[i] >= 0) one++;
    if (bodytag[i] > 0) atomone++;
  }
  MPI_Allreduce(&one,&nbody,1,MPI_INT,MPI_SUM,world);
  bigint atomall;
  MPI_Allreduce(&atomone,&atomall,1,MPI_LMP_BIGINT,MPI_SUM,world);

  if (comm->me == 0) {
    utils::logmesg(lmp,"  {} rigid bodies with {} atoms\n"
                   "  {:.8} = max distance from body owner to body atom\n",
                   nbody,atomall,maxextent);
  }

  // initialize Marsaglia RNG with processor-unique seed

  maxlang = 0;
  langextra = nullptr;
  random = nullptr;
  if (langflag) random = new RanMars(lmp,seed + comm->me);

  // mass vector for granular pair styles

  mass_body = nullptr;
  nmax_mass = 0;

  // wait to setup bodies until comm stencils are defined

  setupflag = 0;
}

/* ---------------------------------------------------------------------- */

FixRigidSmall::~FixRigidSmall()
{
  // unregister callbacks to this fix from Atom class

  if (modify->get_fix_by_id(id)) atom->delete_callback(id,Atom::GROW);

  // delete locally stored arrays

  memory->sfree(body);

  memory->destroy(bodyown);
  memory->destroy(bodytag);
  memory->destroy(atom2body);
  memory->destroy(xcmimage);
  memory->destroy(displace);
  memory->destroy(eflags);
  memory->destroy(orient);
  memory->destroy(dorient);

  delete random;
  delete[] inpfile;
  delete[] id_dilate;
  delete[] id_gravity;

  memory->destroy(langextra);
  memory->destroy(mass_body);
}

/* ---------------------------------------------------------------------- */

int FixRigidSmall::setmask()
{
  int mask = 0;
  mask |= INITIAL_INTEGRATE;
  mask |= FINAL_INTEGRATE;
  if (langflag) mask |= POST_FORCE;
  mask |= PRE_NEIGHBOR;
  mask |= INITIAL_INTEGRATE_RESPA;
  mask |= FINAL_INTEGRATE_RESPA;
  return mask;
}

/* ---------------------------------------------------------------------- */

void FixRigidSmall::init()
{
  triclinic = domain->triclinic;

  // warn if more than one rigid fix
  // if earlyflag, warn if any post-force fixes come after a rigid fix

  int count = 0;
  for (auto &ifix : modify->get_fix_list())
    if (ifix->rigid_flag) count++;
  if (count > 1 && comm->me == 0)
    error->warning(FLERR, "More than one fix rigid command");

  if (earlyflag) {
    bool rflag = false;
    for (auto &ifix : modify->get_fix_list()) {
      if (ifix->rigid_flag) rflag = true;
      if ((comm->me == 0) && rflag && (ifix->setmask() & POST_FORCE) && !ifix->rigid_flag)
        error->warning(FLERR,"Fix {} with ID {} alters forces after fix {}",
                       ifix->style, ifix->id, style);
    }
  }

  // warn if body properties are read from inpfile or a mol template file
  //   and the gravity keyword is not set and a gravity fix exists
  // this could mean body particles are overlapped
  //   and gravity is not applied correctly

  if ((inpfile || onemols) && !id_gravity) {
    if (modify->get_fix_by_style("^gravity").size() > 0)
      if (comm->me == 0)
        error->warning(FLERR,"Gravity may not be correctly applied to rigid "
                       "bodies if they consist of overlapped particles");
  }

  // error if a fix changing the box comes before rigid fix

  bool boxflag = false;
  for (auto &ifix : modify->get_fix_list()) {
    if (boxflag && utils::strmatch(ifix->style,"^rigid"))
        error->all(FLERR,"Rigid fixes must come before any box changing fix");
    if (ifix->box_change) boxflag = true;
  }

  // add gravity forces based on gravity vector from fix

  if (id_gravity) {
    auto ifix = modify->get_fix_by_id(id_gravity);
    if (!ifix) error->all(FLERR,"Fix {} cannot find fix gravity ID {}", style, id_gravity);
    if (!utils::strmatch(ifix->style,"^gravity"))
      error->all(FLERR,"Fix {} gravity fix ID {} is not a gravity fix style", style, id_gravity);
    int tmp;
    gvec = (double *) ifix->extract("gvec", tmp);
  }

  // timestep info

  dtv = update->dt;
  dtf = 0.5 * update->dt * force->ftm2v;
  dtq = 0.5 * update->dt;

  if (utils::strmatch(update->integrate_style,"^respa"))
    step_respa = (dynamic_cast<Respa *>(update->integrate))->step;
}

/* ----------------------------------------------------------------------
   setup static/dynamic properties of rigid bodies, using current atom info.
   if reinitflag is not set, do the initialization only once, b/c properties
   may not be re-computable especially if overlapping particles or bodies
   are inserted from mol template.
     do not do dynamic init if read body properties from inpfile. this
   is b/c the inpfile defines the static and dynamic properties and may not
   be computable if contain overlapping particles setup_bodies_static()
   reads inpfile itself.
     cannot do this until now, b/c requires comm->setup() to have setup stencil
   invoke pre_neighbor() to ensure body xcmimage flags are reset
     needed if Verlet::setup::pbc() has remapped/migrated atoms for 2nd run
     setup_bodies_static() invokes pre_neighbor itself
------------------------------------------------------------------------- */

void FixRigidSmall::setup_pre_neighbor()
{
  if (reinitflag || !setupflag)
    setup_bodies_static();
  else pre_neighbor();

  if ((reinitflag || !setupflag) && !inpfile)
    setup_bodies_dynamic();

  setupflag = 1;
}

/* ----------------------------------------------------------------------
   compute initial fcm and torque on bodies, also initial virial
   reset all particle velocities to be consistent with vcm and omega
------------------------------------------------------------------------- */

void FixRigidSmall::setup(int vflag)
{
  int i,n,ibody;

  // error if maxextent > comm->cutghost
  // NOTE: could just warn if an override flag set
  // NOTE: this could fail for comm multi mode if user sets a wrong cutoff
  //       for atom types in rigid bodies - need a more careful test
  // must check here, not in init, b/c neigh/comm values set after fix init

  double cutghost = MAX(neighbor->cutneighmax,comm->cutghostuser);
  if (maxextent > cutghost)
    error->all(FLERR,"Rigid body extent {} > ghost atom cutoff - use comm_modify cutoff", maxextent);

  //check(1);

  // sum fcm, torque across all rigid bodies
  // fcm = force on COM
  // torque = torque around COM

  double **x = atom->x;
  double **f = atom->f;
  int nlocal = atom->nlocal;

  double *xcm,*fcm,*tcm;
  double dx,dy,dz;
  double unwrap[3];

  for (ibody = 0; ibody < nlocal_body+nghost_body; ibody++) {
    fcm = body[ibody].fcm;
    fcm[0] = fcm[1] = fcm[2] = 0.0;
    tcm = body[ibody].torque;
    tcm[0] = tcm[1] = tcm[2] = 0.0;
  }

  for (i = 0; i < nlocal; i++) {
    if (atom2body[i] < 0) continue;
    Body *b = &body[atom2body[i]];

    fcm = b->fcm;
    fcm[0] += f[i][0];
    fcm[1] += f[i][1];
    fcm[2] += f[i][2];

    domain->unmap(x[i],xcmimage[i],unwrap);
    xcm = b->xcm;
    dx = unwrap[0] - xcm[0];
    dy = unwrap[1] - xcm[1];
    dz = unwrap[2] - xcm[2];

    tcm = b->torque;
    tcm[0] += dy * f[i][2] - dz * f[i][1];
    tcm[1] += dz * f[i][0] - dx * f[i][2];
    tcm[2] += dx * f[i][1] - dy * f[i][0];
  }

  // extended particles add their rotation/torque to angmom/torque of body

  if (extended) {
    double **torque = atom->torque;

    for (i = 0; i < nlocal; i++) {
      if (atom2body[i] < 0) continue;
      Body *b = &body[atom2body[i]];
      if (eflags[i] & TORQUE) {
        tcm = b->torque;
        tcm[0] += torque[i][0];
        tcm[1] += torque[i][1];
        tcm[2] += torque[i][2];
      }
    }
  }

  // enforce 2d body forces and torques

  if (domain->dimension == 2) enforce2d();

  // reverse communicate fcm, torque of all bodies

  commflag = FORCE_TORQUE;
  comm->reverse_comm(this,6);

  // virial setup before call to set_v

  v_init(vflag);

  // compute and forward communicate vcm and omega of all bodies

  for (ibody = 0; ibody < nlocal_body; ibody++) {
    Body *b = &body[ibody];
    MathExtra::angmom_to_omega(b->angmom,b->ex_space,b->ey_space,
                               b->ez_space,b->inertia,b->omega);
  }

  commflag = FINAL;
  comm->forward_comm(this,10);

  // set velocity/rotation of atoms in rigid bodues

  set_v();

  // guesstimate virial as 2x the set_v contribution

  if (vflag_global)
    for (n = 0; n < 6; n++) virial[n] *= 2.0;
  if (vflag_atom) {
    for (i = 0; i < nlocal; i++)
      for (n = 0; n < 6; n++)
        vatom[i][n] *= 2.0;
  }
}

/* ---------------------------------------------------------------------- */

void FixRigidSmall::initial_integrate(int vflag)
{
  double dtfm;

  //check(2);

  for (int ibody = 0; ibody < nlocal_body; ibody++) {
    Body *b = &body[ibody];

    // update vcm by 1/2 step

    dtfm = dtf / b->mass;
    b->vcm[0] += dtfm * b->fcm[0];
    b->vcm[1] += dtfm * b->fcm[1];
    b->vcm[2] += dtfm * b->fcm[2];

    // update xcm by full step

    b->xcm[0] += dtv * b->vcm[0];
    b->xcm[1] += dtv * b->vcm[1];
    b->xcm[2] += dtv * b->vcm[2];

    // update angular momentum by 1/2 step

    b->angmom[0] += dtf * b->torque[0];
    b->angmom[1] += dtf * b->torque[1];
    b->angmom[2] += dtf * b->torque[2];

    // compute omega at 1/2 step from angmom at 1/2 step and current q
    // update quaternion a full step via Richardson iteration
    // returns new normalized quaternion, also updated omega at 1/2 step
    // update ex,ey,ez to reflect new quaternion

    MathExtra::angmom_to_omega(b->angmom,b->ex_space,b->ey_space,
                               b->ez_space,b->inertia,b->omega);
    MathExtra::richardson(b->quat,b->angmom,b->omega,b->inertia,dtq);
    MathExtra::q_to_exyz(b->quat,b->ex_space,b->ey_space,b->ez_space);
  }

  // virial setup before call to set_xv

  v_init(vflag);

  // forward communicate updated info of all bodies

  commflag = INITIAL;
  comm->forward_comm(this,29);

  // set coords/orient and velocity/rotation of atoms in rigid bodies

  set_xv();
}

/* ----------------------------------------------------------------------
   remap xcm of each rigid body back into periodic simulation box
   done during pre_neighbor so will be after call to pbc()
     and after fix_deform::pre_exchange() may have flipped box
   use domain->remap() in case xcm is far away from box
     due to first-time definition of rigid body in setup_bodies_static()
     or due to box flip
   also adjust imagebody = rigid body image flags, due to xcm remap
   then communicate bodies so other procs will know of changes to body xcm
   then adjust xcmimage flags of all atoms in bodies via image_shift()
     for two effects
     (1) change in true image flags due to pbc() call during exchange
     (2) change in imagebody due to xcm remap
   xcmimage flags are always -1,0,-1 so that body can be unwrapped
     around in-box xcm and stay close to simulation box
   if just inferred unwrapped from atom image flags,
     then a body could end up very far away
     when unwrapped by true image flags
   then set_xv() will compute huge displacements every step to reset coords of
     all the body atoms to be back inside the box, ditto for triclinic box flip
     note: so just want to avoid that numeric problem?
------------------------------------------------------------------------- */

void FixRigidSmall::pre_neighbor()
{
  for (int ibody = 0; ibody < nlocal_body; ibody++) {
    Body *b = &body[ibody];
    domain->remap(b->xcm,b->image);
  }

  nghost_body = 0;
  commflag = FULL_BODY;
  comm->forward_comm(this);
  reset_atom2body();
  //check(4);

  image_shift();
}

/* ---------------------------------------------------------------------- */

void FixRigidSmall::post_force(int /*vflag*/)
{
  if (langflag) apply_langevin_thermostat();
  if (earlyflag) compute_forces_and_torques();
}

/* ---------------------------------------------------------------------- */

void FixRigidSmall::final_integrate()
{
  double dtfm;

  //check(3);

  // compute forces and torques (after all post_force contributions)
  // if 2d model, enforce2d() on body forces/torques

  if (!earlyflag) compute_forces_and_torques();
  if (domain->dimension == 2) enforce2d();

  // update vcm and angmom, recompute omega

  for (int ibody = 0; ibody < nlocal_body; ibody++) {
    Body *b = &body[ibody];

    // update vcm by 1/2 step

    dtfm = dtf / b->mass;
    b->vcm[0] += dtfm * b->fcm[0];
    b->vcm[1] += dtfm * b->fcm[1];
    b->vcm[2] += dtfm * b->fcm[2];

    // update angular momentum by 1/2 step

    b->angmom[0] += dtf * b->torque[0];
    b->angmom[1] += dtf * b->torque[1];
    b->angmom[2] += dtf * b->torque[2];

    MathExtra::angmom_to_omega(b->angmom,b->ex_space,b->ey_space,
                               b->ez_space,b->inertia,b->omega);
  }

  // forward communicate updated info of all bodies

  commflag = FINAL;
  comm->forward_comm(this,10);

  // set velocity/rotation of atoms in rigid bodies
  // virial is already setup from initial_integrate

  set_v();
}

/* ---------------------------------------------------------------------- */

void FixRigidSmall::initial_integrate_respa(int vflag, int ilevel, int /*iloop*/)
{
  dtv = step_respa[ilevel];
  dtf = 0.5 * step_respa[ilevel] * force->ftm2v;
  dtq = 0.5 * step_respa[ilevel];

  if (ilevel == 0) initial_integrate(vflag);
  else final_integrate();
}

/* ---------------------------------------------------------------------- */

void FixRigidSmall::final_integrate_respa(int ilevel, int /*iloop*/)
{
  dtf = 0.5 * step_respa[ilevel] * force->ftm2v;
  final_integrate();
}

/* ----------------------------------------------------------------------
   reset body xcmimage flags of atoms in bodies
   xcmimage flags are relative to xcm so that body can be unwrapped
   xcmimage = true image flag - imagebody flag
------------------------------------------------------------------------- */

void FixRigidSmall::image_shift()
{
  imageint tdim,bdim,xdim[3];

  imageint *image = atom->image;
  int nlocal = atom->nlocal;

  for (int i = 0; i < nlocal; i++) {
    if (atom2body[i] < 0) continue;
    Body *b = &body[atom2body[i]];

    tdim = image[i] & IMGMASK;
    bdim = b->image & IMGMASK;
    xdim[0] = IMGMAX + tdim - bdim;
    tdim = (image[i] >> IMGBITS) & IMGMASK;
    bdim = (b->image >> IMGBITS) & IMGMASK;
    xdim[1] = IMGMAX + tdim - bdim;
    tdim = image[i] >> IMG2BITS;
    bdim = b->image >> IMG2BITS;
    xdim[2] = IMGMAX + tdim - bdim;

    xcmimage[i] = (xdim[2] << IMG2BITS) | (xdim[1] << IMGBITS) | xdim[0];
  }
}

/* ----------------------------------------------------------------------
   apply Langevin thermostat to all 6 DOF of rigid bodies I own
   unlike fix langevin, this stores extra force in extra arrays,
     which are added in when a new fcm/torque are calculated
------------------------------------------------------------------------- */

void FixRigidSmall::apply_langevin_thermostat()
{
  double gamma1,gamma2;
  double wbody[3],tbody[3];

  // grow langextra if needed

  if (nlocal_body > maxlang) {
    memory->destroy(langextra);
    maxlang = nlocal_body + nghost_body;
    memory->create(langextra,maxlang,6,"rigid/small:langextra");
  }

  double delta = update->ntimestep - update->beginstep;
  delta /= update->endstep - update->beginstep;
  double t_target = t_start + delta * (t_stop-t_start);
  double tsqrt = sqrt(t_target);

  double boltz = force->boltz;
  double dt = update->dt;
  double mvv2e = force->mvv2e;
  double ftm2v = force->ftm2v;

  double *vcm,*omega,*inertia,*ex_space,*ey_space,*ez_space;

  for (int ibody = 0; ibody < nlocal_body; ibody++) {
    vcm = body[ibody].vcm;
    omega = body[ibody].omega;
    inertia = body[ibody].inertia;
    ex_space = body[ibody].ex_space;
    ey_space = body[ibody].ey_space;
    ez_space = body[ibody].ez_space;

    gamma1 = -body[ibody].mass / t_period / ftm2v;
    gamma2 = sqrt(body[ibody].mass) * tsqrt *
      sqrt(24.0*boltz/t_period/dt/mvv2e) / ftm2v;
    langextra[ibody][0] = gamma1*vcm[0] + gamma2*(random->uniform()-0.5);
    langextra[ibody][1] = gamma1*vcm[1] + gamma2*(random->uniform()-0.5);
    langextra[ibody][2] = gamma1*vcm[2] + gamma2*(random->uniform()-0.5);

    gamma1 = -1.0 / t_period / ftm2v;
    gamma2 = tsqrt * sqrt(24.0*boltz/t_period/dt/mvv2e) / ftm2v;

    // convert omega from space frame to body frame

    MathExtra::transpose_matvec(ex_space,ey_space,ez_space,omega,wbody);

    // compute langevin torques in the body frame

    tbody[0] = inertia[0]*gamma1*wbody[0] +
      sqrt(inertia[0])*gamma2*(random->uniform()-0.5);
    tbody[1] = inertia[1]*gamma1*wbody[1] +
      sqrt(inertia[1])*gamma2*(random->uniform()-0.5);
    tbody[2] = inertia[2]*gamma1*wbody[2] +
      sqrt(inertia[2])*gamma2*(random->uniform()-0.5);

    // convert langevin torques from body frame back to space frame

    MathExtra::matvec(ex_space,ey_space,ez_space,tbody,&langextra[ibody][3]);
  }
}

/* ---------------------------------------------------------------------- */

void FixRigidSmall::compute_forces_and_torques()
{
  int i,ibody;

  //check(3);

  // sum over atoms to get force and torque on rigid body

  double **x = atom->x;
  double **f = atom->f;
  int nlocal = atom->nlocal;

  double dx,dy,dz;
  double unwrap[3];
  double *xcm,*fcm,*tcm;

  for (ibody = 0; ibody < nlocal_body+nghost_body; ibody++) {
    fcm = body[ibody].fcm;
    fcm[0] = fcm[1] = fcm[2] = 0.0;
    tcm = body[ibody].torque;
    tcm[0] = tcm[1] = tcm[2] = 0.0;
  }

  for (i = 0; i < nlocal; i++) {
    if (atom2body[i] < 0) continue;
    Body *b = &body[atom2body[i]];

    fcm = b->fcm;
    fcm[0] += f[i][0];
    fcm[1] += f[i][1];
    fcm[2] += f[i][2];

    domain->unmap(x[i],xcmimage[i],unwrap);
    xcm = b->xcm;
    dx = unwrap[0] - xcm[0];
    dy = unwrap[1] - xcm[1];
    dz = unwrap[2] - xcm[2];

    tcm = b->torque;
    tcm[0] += dy*f[i][2] - dz*f[i][1];
    tcm[1] += dz*f[i][0] - dx*f[i][2];
    tcm[2] += dx*f[i][1] - dy*f[i][0];
  }

  // extended particles add their torque to torque of body

  if (extended) {
    double **torque = atom->torque;

    for (i = 0; i < nlocal; i++) {
      if (atom2body[i] < 0) continue;

      if (eflags[i] & TORQUE) {
        tcm = body[atom2body[i]].torque;
        tcm[0] += torque[i][0];
        tcm[1] += torque[i][1];
        tcm[2] += torque[i][2];
      }
    }
  }

  // reverse communicate fcm, torque of all bodies

  commflag = FORCE_TORQUE;
  comm->reverse_comm(this,6);

  // include Langevin thermostat forces and torques

  if (langflag) {
    for (ibody = 0; ibody < nlocal_body; ibody++) {
      fcm = body[ibody].fcm;
      fcm[0] += langextra[ibody][0];
      fcm[1] += langextra[ibody][1];
      fcm[2] += langextra[ibody][2];
      tcm = body[ibody].torque;
      tcm[0] += langextra[ibody][3];
      tcm[1] += langextra[ibody][4];
      tcm[2] += langextra[ibody][5];
    }
  }

  // add gravity force to COM of each body

  if (id_gravity) {
    double mass;
    for (ibody = 0; ibody < nlocal_body; ibody++) {
      mass = body[ibody].mass;
      fcm = body[ibody].fcm;
      fcm[0] += gvec[0]*mass;
      fcm[1] += gvec[1]*mass;
      fcm[2] += gvec[2]*mass;
    }
  }
}

/* ----------------------------------------------------------------------
   called from FixEnforce post_force() for 2d problems
   zero all body values that should be zero for 2d model
------------------------------------------------------------------------- */

void FixRigidSmall::enforce2d()
{
  Body *b;

  for (int ibody = 0; ibody < nlocal_body; ibody++) {
    b = &body[ibody];
    b->xcm[2] = 0.0;
    b->vcm[2] = 0.0;
    b->fcm[2] = 0.0;
    b->xgc[2] = 0.0;
    b->torque[0] = 0.0;
    b->torque[1] = 0.0;
    b->angmom[0] = 0.0;
    b->angmom[1] = 0.0;
    b->omega[0] = 0.0;
    b->omega[1] = 0.0;
<<<<<<< HEAD
    if (langflag && langextra) {
      langextra[ibody][2] = 0.0;
      langextra[ibody][3] = 0.0;
      langextra[ibody][4] = 0.0;
    }
=======
>>>>>>> 05e836f5
  }
}

/* ----------------------------------------------------------------------
   count # of DOF removed by rigid bodies for atoms in igroup
   return total count of DOF
------------------------------------------------------------------------- */

bigint FixRigidSmall::dof(int tgroup)
{
  int i,j;

  // cannot count DOF correctly unless setup_bodies_static() has been called

  if (!setupflag) {
    if (comm->me == 0)
      error->warning(FLERR,"Cannot count rigid body degrees-of-freedom "
                     "before bodies are fully initialized");
    return 0;
  }

  int tgroupbit = group->bitmask[tgroup];

  // counts = 3 values per rigid body I own
  // 0 = # of point particles in rigid body and in temperature group
  // 1 = # of finite-size particles in rigid body and in temperature group
  // 2 = # of particles in rigid body, disregarding temperature group

  memory->create(counts,nlocal_body+nghost_body,3,"rigid/small:counts");
  for (i = 0; i < nlocal_body+nghost_body; i++)
    counts[i][0] = counts[i][1] = counts[i][2] = 0;

  // tally counts from my owned atoms
  // 0 = # of point particles in rigid body and in temperature group
  // 1 = # of finite-size particles in rigid body and in temperature group
  // 2 = # of particles in rigid body, disregarding temperature group

  int *mask = atom->mask;
  int nlocal = atom->nlocal;

  for (i = 0; i < nlocal; i++) {
    if (atom2body[i] < 0) continue;
    j = atom2body[i];
    counts[j][2]++;
    if (mask[i] & tgroupbit) {
      if (extended && (eflags[i] & ~(POINT | DIPOLE))) counts[j][1]++;
      else counts[j][0]++;
    }
  }

  commflag = DOF;
  comm->reverse_comm(this,3);

  // nall = count0 = # of point particles in each rigid body
  // mall = count1 = # of finite-size particles in each rigid body
  // warn if nall+mall != nrigid for any body included in temperature group

  int flag = 0;
  for (int ibody = 0; ibody < nlocal_body; ibody++) {
    if (counts[ibody][0]+counts[ibody][1] > 0 &&
        counts[ibody][0]+counts[ibody][1] != counts[ibody][2]) flag = 1;
  }
  int flagall;
  MPI_Allreduce(&flag,&flagall,1,MPI_INT,MPI_MAX,world);
  if (flagall && comm->me == 0)
    error->warning(FLERR,"Computing temperature of portions of rigid bodies");

  // remove appropriate DOFs for each rigid body wholly in temperature group
  // N = # of point particles in body
  // M = # of finite-size particles in body
  // 3d body has 3N + 6M dof to start with
  // 2d body has 2N + 3M dof to start with
  // 3d point-particle body with all non-zero I should have 6 dof, remove 3N-6
  // 3d point-particle body (linear) with a 0 I should have 5 dof, remove 3N-5
  // 2d point-particle body should have 3 dof, remove 2N-3
  // 3d body with any finite-size M should have 6 dof, remove (3N+6M) - 6
  // 2d body with any finite-size M should have 3 dof, remove (2N+3M) - 3

  double *inertia;

  bigint n = 0;
  nlinear = 0;
  if (domain->dimension == 3) {
    for (int ibody = 0; ibody < nlocal_body; ibody++) {
      if (counts[ibody][0]+counts[ibody][1] == counts[ibody][2]) {
        n += 3*counts[ibody][0] + 6*counts[ibody][1] - 6;
        inertia = body[ibody].inertia;
        if (inertia[0] == 0.0 || inertia[1] == 0.0 || inertia[2] == 0.0) {
          n++;
          nlinear++;
        }
      }
    }
  } else if (domain->dimension == 2) {
    for (int ibody = 0; ibody < nlocal_body; ibody++)
      if (counts[ibody][0]+counts[ibody][1] == counts[ibody][2])
        n += 2*counts[ibody][0] + 3*counts[ibody][1] - 3;
  }

  memory->destroy(counts);

  bigint nall;
  MPI_Allreduce(&n,&nall,1,MPI_LMP_BIGINT,MPI_SUM,world);
  return nall;
}

/* ----------------------------------------------------------------------
   adjust xcm of each rigid body due to box deformation
   called by various fixes that change box size/shape
   flag = 0/1 means map from box to lamda coords or vice versa
------------------------------------------------------------------------- */

void FixRigidSmall::deform(int flag)
{
  if (flag == 0)
    for (int ibody = 0; ibody < nlocal_body; ibody++)
      domain->x2lamda(body[ibody].xcm,body[ibody].xcm);
  else
    for (int ibody = 0; ibody < nlocal_body; ibody++)
      domain->lamda2x(body[ibody].xcm,body[ibody].xcm);
}

/* ----------------------------------------------------------------------
   set space-frame coords and velocity of each atom in each rigid body
   set orientation and rotation of extended particles
   x = Q displace + Xcm, mapped back to periodic box
   v = Vcm + (W cross (x - Xcm))
------------------------------------------------------------------------- */

void FixRigidSmall::set_xv()
{
  int xbox,ybox,zbox;
  double x0,x1,x2,v0,v1,v2,fc0,fc1,fc2,massone;
  double ione[3],exone[3],eyone[3],ezone[3],vr[6],p[3][3];

  double xprd = domain->xprd;
  double yprd = domain->yprd;
  double zprd = domain->zprd;
  double xy = domain->xy;
  double xz = domain->xz;
  double yz = domain->yz;

  double **x = atom->x;
  double **v = atom->v;
  double **f = atom->f;
  double *rmass = atom->rmass;
  double *mass = atom->mass;
  int *type = atom->type;
  int nlocal = atom->nlocal;

  // set x and v of each atom

  for (int i = 0; i < nlocal; i++) {
    if (atom2body[i] < 0) continue;
    Body *b = &body[atom2body[i]];

    xbox = (xcmimage[i] & IMGMASK) - IMGMAX;
    ybox = (xcmimage[i] >> IMGBITS & IMGMASK) - IMGMAX;
    zbox = (xcmimage[i] >> IMG2BITS) - IMGMAX;

    // save old positions and velocities for virial

    if (evflag) {
      if (triclinic == 0) {
        x0 = x[i][0] + xbox*xprd;
        x1 = x[i][1] + ybox*yprd;
        x2 = x[i][2] + zbox*zprd;
      } else {
        x0 = x[i][0] + xbox*xprd + ybox*xy + zbox*xz;
        x1 = x[i][1] + ybox*yprd + zbox*yz;
        x2 = x[i][2] + zbox*zprd;
      }
      v0 = v[i][0];
      v1 = v[i][1];
      v2 = v[i][2];
    }

    // x = displacement from center-of-mass, based on body orientation
    // v = vcm + omega around center-of-mass
    // enforce 2d x and v

    MathExtra::matvec(b->ex_space,b->ey_space,b->ez_space,displace[i],x[i]);

    v[i][0] = b->omega[1]*x[i][2] - b->omega[2]*x[i][1] + b->vcm[0];
    v[i][1] = b->omega[2]*x[i][0] - b->omega[0]*x[i][2] + b->vcm[1];
    v[i][2] = b->omega[0]*x[i][1] - b->omega[1]*x[i][0] + b->vcm[2];

    if (domain->dimension == 2) {
      x[i][2] = 0.0;
      v[i][2] = 0.0;
    }

    // add center of mass to displacement
    // map back into periodic box via xbox,ybox,zbox
    // for triclinic, add in box tilt factors as well

    if (triclinic == 0) {
      x[i][0] += b->xcm[0] - xbox*xprd;
      x[i][1] += b->xcm[1] - ybox*yprd;
      x[i][2] += b->xcm[2] - zbox*zprd;
    } else {
      x[i][0] += b->xcm[0] - xbox*xprd - ybox*xy - zbox*xz;
      x[i][1] += b->xcm[1] - ybox*yprd - zbox*yz;
      x[i][2] += b->xcm[2] - zbox*zprd;
    }

    // virial = unwrapped coords dotted into body constraint force
    // body constraint force = implied force due to v change minus f external
    // assume f does not include forces internal to body
    // 1/2 factor b/c final_integrate contributes other half
    // assume per-atom contribution is due to constraint force on that atom

    if (evflag) {
      if (rmass) massone = rmass[i];
      else massone = mass[type[i]];
      fc0 = massone*(v[i][0] - v0)/dtf - f[i][0];
      fc1 = massone*(v[i][1] - v1)/dtf - f[i][1];
      fc2 = massone*(v[i][2] - v2)/dtf - f[i][2];

      vr[0] = 0.5*x0*fc0;
      vr[1] = 0.5*x1*fc1;
      vr[2] = 0.5*x2*fc2;
      vr[3] = 0.5*x0*fc1;
      vr[4] = 0.5*x0*fc2;
      vr[5] = 0.5*x1*fc2;

      double rlist[1][3] = {{x0, x1, x2}};
      double flist[1][3] = {{0.5*fc0, 0.5*fc1, 0.5*fc2}};
      v_tally(1,&i,1.0,vr,rlist,flist,b->xgc);
    }
  }

  // update the position of geometric center

  for (int ibody = 0; ibody < nlocal_body + nghost_body; ibody++) {
    Body *b = &body[ibody];
    MathExtra::matvec(b->ex_space,b->ey_space,b->ez_space,
                      b->xgc_body,b->xgc);
    b->xgc[0] += b->xcm[0];
    b->xgc[1] += b->xcm[1];
    b->xgc[2] += b->xcm[2];
  }

  // set orientation, omega, angmom of each extended particle

  if (extended) {
    double theta_body,theta;
    double *shape,*quatatom,*inertiaatom;

    AtomVecEllipsoid::Bonus *ebonus;
    if (avec_ellipsoid) ebonus = avec_ellipsoid->bonus;
    AtomVecLine::Bonus *lbonus;
    if (avec_line) lbonus = avec_line->bonus;
    AtomVecTri::Bonus *tbonus;
    if (avec_tri) tbonus = avec_tri->bonus;
    double **omega = atom->omega;
    double **angmom = atom->angmom;
    double **mu = atom->mu;
    int *ellipsoid = atom->ellipsoid;
    int *line = atom->line;
    int *tri = atom->tri;

    for (int i = 0; i < nlocal; i++) {
      if (atom2body[i] < 0) continue;
      Body *b = &body[atom2body[i]];

      if (eflags[i] & SPHERE) {
        omega[i][0] = b->omega[0];
        omega[i][1] = b->omega[1];
        omega[i][2] = b->omega[2];
      } else if (eflags[i] & ELLIPSOID) {
        shape = ebonus[ellipsoid[i]].shape;
        quatatom = ebonus[ellipsoid[i]].quat;
        MathExtra::quatquat(b->quat,orient[i],quatatom);
        MathExtra::qnormalize(quatatom);
        ione[0] = EINERTIA*rmass[i] * (shape[1]*shape[1] + shape[2]*shape[2]);
        ione[1] = EINERTIA*rmass[i] * (shape[0]*shape[0] + shape[2]*shape[2]);
        ione[2] = EINERTIA*rmass[i] * (shape[0]*shape[0] + shape[1]*shape[1]);
        MathExtra::q_to_exyz(quatatom,exone,eyone,ezone);
        MathExtra::omega_to_angmom(b->omega,exone,eyone,ezone,ione,angmom[i]);
      } else if (eflags[i] & LINE) {
        if (b->quat[3] >= 0.0) theta_body = 2.0*acos(b->quat[0]);
        else theta_body = -2.0*acos(b->quat[0]);
        theta = orient[i][0] + theta_body;
        while (theta <= -MY_PI) theta += MY_2PI;
        while (theta > MY_PI) theta -= MY_2PI;
        lbonus[line[i]].theta = theta;
        omega[i][0] = b->omega[0];
        omega[i][1] = b->omega[1];
        omega[i][2] = b->omega[2];
      } else if (eflags[i] & TRIANGLE) {
        inertiaatom = tbonus[tri[i]].inertia;
        quatatom = tbonus[tri[i]].quat;
        MathExtra::quatquat(b->quat,orient[i],quatatom);
        MathExtra::qnormalize(quatatom);
        MathExtra::q_to_exyz(quatatom,exone,eyone,ezone);
        MathExtra::omega_to_angmom(b->omega,exone,eyone,ezone,
                                   inertiaatom,angmom[i]);
      }
      if (eflags[i] & DIPOLE) {
        MathExtra::quat_to_mat(b->quat,p);
        MathExtra::matvec(p,dorient[i],mu[i]);
        MathExtra::snormalize3(mu[i][3],mu[i],mu[i]);
      }
    }
  }
}

/* ----------------------------------------------------------------------
   set space-frame velocity of each atom in a rigid body
   set omega and angmom of extended particles
   v = Vcm + (W cross (x - Xcm))
------------------------------------------------------------------------- */

void FixRigidSmall::set_v()
{
  int xbox,ybox,zbox;
  double x0,x1,x2,v0,v1,v2,fc0,fc1,fc2,massone;
  double ione[3],exone[3],eyone[3],ezone[3],delta[3],vr[6];

  double xprd = domain->xprd;
  double yprd = domain->yprd;
  double zprd = domain->zprd;
  double xy = domain->xy;
  double xz = domain->xz;
  double yz = domain->yz;

  double **x = atom->x;
  double **v = atom->v;
  double **f = atom->f;
  double *rmass = atom->rmass;
  double *mass = atom->mass;
  int *type = atom->type;
  int nlocal = atom->nlocal;

  // set v of each atom

  for (int i = 0; i < nlocal; i++) {
    if (atom2body[i] < 0) continue;
    Body *b = &body[atom2body[i]];

    MathExtra::matvec(b->ex_space,b->ey_space,b->ez_space,displace[i],delta);

    // save old velocities for virial

    if (evflag) {
      v0 = v[i][0];
      v1 = v[i][1];
      v2 = v[i][2];
    }

    // compute new v
    // enforce 2d v

    v[i][0] = b->omega[1]*delta[2] - b->omega[2]*delta[1] + b->vcm[0];
    v[i][1] = b->omega[2]*delta[0] - b->omega[0]*delta[2] + b->vcm[1];
    v[i][2] = b->omega[0]*delta[1] - b->omega[1]*delta[0] + b->vcm[2];

    if (domain->dimension == 2) v[i][2] = 0.0;

    // virial = unwrapped coords dotted into body constraint force
    // body constraint force = implied force due to v change minus f external
    // assume f does not include forces internal to body
    // 1/2 factor b/c initial_integrate contributes other half
    // assume per-atom contribution is due to constraint force on that atom

    if (evflag) {
      if (rmass) massone = rmass[i];
      else massone = mass[type[i]];
      fc0 = massone*(v[i][0] - v0)/dtf - f[i][0];
      fc1 = massone*(v[i][1] - v1)/dtf - f[i][1];
      fc2 = massone*(v[i][2] - v2)/dtf - f[i][2];

      xbox = (xcmimage[i] & IMGMASK) - IMGMAX;
      ybox = (xcmimage[i] >> IMGBITS & IMGMASK) - IMGMAX;
      zbox = (xcmimage[i] >> IMG2BITS) - IMGMAX;

      if (triclinic == 0) {
        x0 = x[i][0] + xbox*xprd;
        x1 = x[i][1] + ybox*yprd;
        x2 = x[i][2] + zbox*zprd;
      } else {
        x0 = x[i][0] + xbox*xprd + ybox*xy + zbox*xz;
        x1 = x[i][1] + ybox*yprd + zbox*yz;
        x2 = x[i][2] + zbox*zprd;
      }

      vr[0] = 0.5*x0*fc0;
      vr[1] = 0.5*x1*fc1;
      vr[2] = 0.5*x2*fc2;
      vr[3] = 0.5*x0*fc1;
      vr[4] = 0.5*x0*fc2;
      vr[5] = 0.5*x1*fc2;

      double rlist[1][3] = {{x0, x1, x2}};
      double flist[1][3] = {{0.5*fc0, 0.5*fc1, 0.5*fc2}};
      v_tally(1,&i,1.0,vr,rlist,flist,b->xgc);
    }
  }

  // set omega, angmom of each extended particle

  if (extended) {
    double *shape,*quatatom,*inertiaatom;

    AtomVecEllipsoid::Bonus *ebonus;
    if (avec_ellipsoid) ebonus = avec_ellipsoid->bonus;
    AtomVecTri::Bonus *tbonus;
    if (avec_tri) tbonus = avec_tri->bonus;
    double **omega = atom->omega;
    double **angmom = atom->angmom;
    int *ellipsoid = atom->ellipsoid;
    int *tri = atom->tri;

    for (int i = 0; i < nlocal; i++) {
      if (atom2body[i] < 0) continue;
      Body *b = &body[atom2body[i]];

      if (eflags[i] & SPHERE) {
        omega[i][0] = b->omega[0];
        omega[i][1] = b->omega[1];
        omega[i][2] = b->omega[2];
      } else if (eflags[i] & ELLIPSOID) {
        shape = ebonus[ellipsoid[i]].shape;
        quatatom = ebonus[ellipsoid[i]].quat;
        ione[0] = EINERTIA*rmass[i] * (shape[1]*shape[1] + shape[2]*shape[2]);
        ione[1] = EINERTIA*rmass[i] * (shape[0]*shape[0] + shape[2]*shape[2]);
        ione[2] = EINERTIA*rmass[i] * (shape[0]*shape[0] + shape[1]*shape[1]);
        MathExtra::q_to_exyz(quatatom,exone,eyone,ezone);
        MathExtra::omega_to_angmom(b->omega,exone,eyone,ezone,ione,
                                   angmom[i]);
      } else if (eflags[i] & LINE) {
        omega[i][0] = b->omega[0];
        omega[i][1] = b->omega[1];
        omega[i][2] = b->omega[2];
      } else if (eflags[i] & TRIANGLE) {
        inertiaatom = tbonus[tri[i]].inertia;
        quatatom = tbonus[tri[i]].quat;
        MathExtra::q_to_exyz(quatatom,exone,eyone,ezone);
        MathExtra::omega_to_angmom(b->omega,exone,eyone,ezone,
                                   inertiaatom,angmom[i]);
      }
    }
  }
}

/* ----------------------------------------------------------------------
   one-time identification of which atoms are in which rigid bodies
   set bodytag for all owned atoms
------------------------------------------------------------------------- */

void FixRigidSmall::create_bodies(tagint *bodyID)
{
  int i,m;

  // allocate buffer for input to rendezvous comm
  // ncount = # of my atoms in bodies

  int *mask = atom->mask;
  int nlocal = atom->nlocal;

  int ncount = 0;
  for (i = 0; i < nlocal; i++)
    if (mask[i] & groupbit) ncount++;

  int *proclist;
  memory->create(proclist,ncount,"rigid/small:proclist");
  auto inbuf = (InRvous *) memory->smalloc(ncount*sizeof(InRvous),"rigid/small:inbuf");

  // setup buf to pass to rendezvous comm
  // one BodyMsg datum for each constituent atom
  // datum = me, local index of atom, atomID, bodyID, unwrapped coords
  // owning proc for each datum = random hash of bodyID

  double **x = atom->x;
  tagint *tag = atom->tag;
  imageint *image = atom->image;
  int me = comm->me;
  int nprocs = comm->nprocs;

  m = 0;
  for (i = 0; i < nlocal; i++) {
    if (!(mask[i] & groupbit)) continue;
    proclist[m] = hashlittle(&bodyID[i],sizeof(tagint),0) % nprocs;
    inbuf[m].me = me;
    inbuf[m].ilocal = i;
    inbuf[m].atomID = tag[i];
    inbuf[m].bodyID = bodyID[i];
    domain->unmap(x[i],image[i],inbuf[m].x);
    m++;
  }

  // perform rendezvous operation
  // each proc owns random subset of bodies
  // receives all atoms in those bodies
  // func = compute bbox of each body, find atom closest to geometric center

  char *buf;
  int nreturn = comm->rendezvous(RVOUS,ncount,(char *) inbuf,sizeof(InRvous),
                                 0,proclist,
                                 rendezvous_body,0,buf,sizeof(OutRvous),
                                 (void *) this);
  auto outbuf = (OutRvous *) buf;

  memory->destroy(proclist);
  memory->sfree(inbuf);

  // set bodytag of all owned atoms based on outbuf info for constituent atoms

  for (i = 0; i < nlocal; i++)
    if (!(mask[i] & groupbit)) bodytag[i] = 0;

  for (m = 0; m < nreturn; m++)
    bodytag[outbuf[m].ilocal] = outbuf[m].atomID;

  memory->sfree(outbuf);

  // maxextent = max of rsqfar across all procs
  // if defined, include molecule->maxextent

  MPI_Allreduce(&rsqfar,&maxextent,1,MPI_DOUBLE,MPI_MAX,world);
  maxextent = sqrt(maxextent);
  if (onemols) {
    for (i = 0; i < nmol; i++)
      maxextent = MAX(maxextent,onemols[i]->maxextent);
  }
}

/* ----------------------------------------------------------------------
   process rigid bodies assigned to me
   buf = list of N BodyMsg datums
------------------------------------------------------------------------- */

int FixRigidSmall::rendezvous_body(int n, char *inbuf,
                                   int &rflag, int *&proclist, char *&outbuf,
                                   void *ptr)
{
  int i,m;
  double delx,dely,delz,rsq;
  int *iclose;
  tagint *idclose;
  double *x,*xown,*rsqclose;
  double **bbox,**ctr;

  auto frsptr = (FixRigidSmall *) ptr;
  Memory *memory = frsptr->memory;
  Error *error = frsptr->error;
  MPI_Comm world = frsptr->world;

  // setup hash
  // use STL map instead of atom->map
  //   b/c know nothing about body ID values specified by user
  // ncount = number of bodies assigned to me
  // key = body ID
  // value = index into Ncount-length data structure

  auto in = (InRvous *) inbuf;
  std::map<tagint,int> hash;
  tagint id;

  int ncount = 0;
  for (i = 0; i < n; i++) {
    id = in[i].bodyID;
    if (hash.find(id) == hash.end()) hash[id] = ncount++;
  }

  // bbox = bounding box of each rigid body

  memory->create(bbox,ncount,6,"rigid/small:bbox");

  for (m = 0; m < ncount; m++) {
    bbox[m][0] = bbox[m][2] = bbox[m][4] = BIG;
    bbox[m][1] = bbox[m][3] = bbox[m][5] = -BIG;
  }

  for (i = 0; i < n; i++) {
    m = hash.find(in[i].bodyID)->second;
    x = in[i].x;
    bbox[m][0] = MIN(bbox[m][0],x[0]);
    bbox[m][1] = MAX(bbox[m][1],x[0]);
    bbox[m][2] = MIN(bbox[m][2],x[1]);
    bbox[m][3] = MAX(bbox[m][3],x[1]);
    bbox[m][4] = MIN(bbox[m][4],x[2]);
    bbox[m][5] = MAX(bbox[m][5],x[2]);
  }

  // check if any bbox is size 0.0, meaning rigid body is a single particle

  int flag = 0;
  for (m = 0; m < ncount; m++)
    if (bbox[m][0] == bbox[m][1] && bbox[m][2] == bbox[m][3] &&
        bbox[m][4] == bbox[m][5]) flag = 1;
  int flagall;
  MPI_Allreduce(&flag,&flagall,1,MPI_INT,MPI_SUM,world);    // sync here?
  if (flagall)
    error->all(FLERR,"One or more rigid bodies are a single particle");

  // ctr = geometric center pt of each rigid body

  memory->create(ctr,ncount,3,"rigid/small:bbox");

  for (m = 0; m < ncount; m++) {
    ctr[m][0] = 0.5 * (bbox[m][0] + bbox[m][1]);
    ctr[m][1] = 0.5 * (bbox[m][2] + bbox[m][3]);
    ctr[m][2] = 0.5 * (bbox[m][4] + bbox[m][5]);
  }

  // idclose = atomID closest to center point of each body

  memory->create(idclose,ncount,"rigid/small:idclose");
  memory->create(iclose,ncount,"rigid/small:iclose");
  memory->create(rsqclose,ncount,"rigid/small:rsqclose");
  for (m = 0; m < ncount; m++) rsqclose[m] = BIG;

  for (i = 0; i < n; i++) {
    m = hash.find(in[i].bodyID)->second;
    x = in[i].x;
    delx = x[0] - ctr[m][0];
    dely = x[1] - ctr[m][1];
    delz = x[2] - ctr[m][2];
    rsq = delx*delx + dely*dely + delz*delz;
    if (rsq <= rsqclose[m]) {
      if (rsq == rsqclose[m] && in[i].atomID > idclose[m]) continue;
      iclose[m] = i;
      idclose[m] = in[i].atomID;
      rsqclose[m] = rsq;
    }
  }

  // compute rsqfar for all bodies I own
  // set rsqfar back in caller

  double rsqfar = 0.0;

  for (i = 0; i < n; i++) {
    m = hash.find(in[i].bodyID)->second;
    xown = in[iclose[m]].x;
    x = in[i].x;
    delx = x[0] - xown[0];
    dely = x[1] - xown[1];
    delz = x[2] - xown[2];
    rsq = delx*delx + dely*dely + delz*delz;
    rsqfar = MAX(rsqfar,rsq);
  }

  frsptr->rsqfar = rsqfar;

  // pass list of OutRvous datums back to comm->rendezvous

  int nout = n;
  memory->create(proclist,nout,"rigid/small:proclist");
  auto out = (OutRvous *) memory->smalloc(nout*sizeof(OutRvous),"rigid/small:out");

  for (i = 0; i < nout; i++) {
    proclist[i] = in[i].me;
    out[i].ilocal = in[i].ilocal;
    m = hash.find(in[i].bodyID)->second;
    out[i].atomID = idclose[m];
  }

  outbuf = (char *) out;

  // clean up
  // Comm::rendezvous will delete proclist and out (outbuf)

  memory->destroy(bbox);
  memory->destroy(ctr);
  memory->destroy(idclose);
  memory->destroy(iclose);
  memory->destroy(rsqclose);

  // flag = 2: new outbuf

  rflag = 2;
  return nout;
}

/* ----------------------------------------------------------------------
   one-time initialization of rigid body attributes
   sets extended flags, masstotal, center-of-mass
   sets Cartesian and diagonalized inertia tensor
   sets body image flags
   may read some properties from inpfile
------------------------------------------------------------------------- */

void FixRigidSmall::setup_bodies_static()
{
  int i,ibody;

  // extended = 1 if any particle in a rigid body is finite size
  //              or has a dipole moment

  extended = orientflag = dorientflag = 0;

  AtomVecEllipsoid::Bonus *ebonus;
  if (avec_ellipsoid) ebonus = avec_ellipsoid->bonus;
  AtomVecLine::Bonus *lbonus;
  if (avec_line) lbonus = avec_line->bonus;
  AtomVecTri::Bonus *tbonus;
  if (avec_tri) tbonus = avec_tri->bonus;
  double **mu = atom->mu;
  double *radius = atom->radius;
  double *rmass = atom->rmass;
  double *mass = atom->mass;
  int *ellipsoid = atom->ellipsoid;
  int *line = atom->line;
  int *tri = atom->tri;
  int *type = atom->type;
  int nlocal = atom->nlocal;

  if (atom->radius_flag || atom->ellipsoid_flag || atom->line_flag ||
      atom->tri_flag || atom->mu_flag) {
    int flag = 0;
    for (i = 0; i < nlocal; i++) {
      if (bodytag[i] == 0) continue;
      if (radius && radius[i] > 0.0) flag = 1;
      if (ellipsoid && ellipsoid[i] >= 0) flag = 1;
      if (line && line[i] >= 0) flag = 1;
      if (tri && tri[i] >= 0) flag = 1;
      if (mu && mu[i][3] > 0.0) flag = 1;
    }

    MPI_Allreduce(&flag,&extended,1,MPI_INT,MPI_MAX,world);
  }

  // extended = 1 if using molecule template with finite-size particles
  // require all molecules in template to have consistent radiusflag

  if (onemols) {
    int radiusflag = onemols[0]->radiusflag;
    for (i = 1; i < nmol; i++) {
      if (onemols[i]->radiusflag != radiusflag)
        error->all(FLERR,"Inconsistent use of finite-size particles "
                   "by molecule template molecules");
    }
    if (radiusflag) extended = 1;
  }

  // grow extended arrays and set extended flags for each particle
  // orientflag = 4 if any particle stores ellipsoid or tri orientation
  // orientflag = 1 if any particle stores line orientation
  // dorientflag = 1 if any particle stores dipole orientation

  if (extended) {
    if (atom->ellipsoid_flag) orientflag = 4;
    if (atom->line_flag) orientflag = 1;
    if (atom->tri_flag) orientflag = 4;
    if (atom->mu_flag) dorientflag = 1;
    grow_arrays(atom->nmax);

    for (i = 0; i < nlocal; i++) {
      eflags[i] = 0;
      if (bodytag[i] == 0) continue;

      // set to POINT or SPHERE or ELLIPSOID or LINE

      if (radius && radius[i] > 0.0) {
        eflags[i] |= SPHERE;
        eflags[i] |= OMEGA;
        eflags[i] |= TORQUE;
      } else if (ellipsoid && ellipsoid[i] >= 0) {
        eflags[i] |= ELLIPSOID;
        eflags[i] |= ANGMOM;
        eflags[i] |= TORQUE;
      } else if (line && line[i] >= 0) {
        eflags[i] |= LINE;
        eflags[i] |= OMEGA;
        eflags[i] |= TORQUE;
      } else if (tri && tri[i] >= 0) {
        eflags[i] |= TRIANGLE;
        eflags[i] |= ANGMOM;
        eflags[i] |= TORQUE;
      } else eflags[i] |= POINT;

      // set DIPOLE if atom->mu and mu[3] > 0.0

      if (atom->mu_flag && mu[i][3] > 0.0)
        eflags[i] |= DIPOLE;
    }
  }

  // set body xcmimage flags = true image flags

  imageint *image = atom->image;
  for (i = 0; i < nlocal; i++)
    if (bodytag[i] >= 0) xcmimage[i] = image[i];
    else xcmimage[i] = 0;

  // acquire ghost bodies via forward comm
  // set atom2body for ghost atoms via forward comm
  // set atom2body for other owned atoms via reset_atom2body()

  nghost_body = 0;
  commflag = FULL_BODY;
  comm->forward_comm(this);
  reset_atom2body();

  // compute mass & center-of-mass of each rigid body

  double **x = atom->x;

  double *xcm;
  double *xgc;

  for (ibody = 0; ibody < nlocal_body+nghost_body; ibody++) {
    xcm = body[ibody].xcm;
    xgc = body[ibody].xgc;
    xcm[0] = xcm[1] = xcm[2] = 0.0;
    xgc[0] = xgc[1] = xgc[2] = 0.0;
    body[ibody].mass = 0.0;
    body[ibody].natoms = 0;
  }

  double unwrap[3];
  double massone;

  for (i = 0; i < nlocal; i++) {
    if (atom2body[i] < 0) continue;
    Body *b = &body[atom2body[i]];

    if (rmass) massone = rmass[i];
    else massone = mass[type[i]];

    domain->unmap(x[i],xcmimage[i],unwrap);
    xcm = b->xcm;
    xgc = b->xgc;
    xcm[0] += unwrap[0] * massone;
    xcm[1] += unwrap[1] * massone;
    xcm[2] += unwrap[2] * massone;
    xgc[0] += unwrap[0];
    xgc[1] += unwrap[1];
    xgc[2] += unwrap[2];
    b->mass += massone;
    b->natoms++;
  }

  // reverse communicate xcm, mass of all bodies

  commflag = XCM_MASS;
  comm->reverse_comm(this,8);

  for (ibody = 0; ibody < nlocal_body; ibody++) {
    xcm = body[ibody].xcm;
    xgc = body[ibody].xgc;
    xcm[0] /= body[ibody].mass;
    xcm[1] /= body[ibody].mass;
    xcm[2] /= body[ibody].mass;
    xgc[0] /= body[ibody].natoms;
    xgc[1] /= body[ibody].natoms;
    xgc[2] /= body[ibody].natoms;
  }

  // set vcm, angmom = 0.0 in case inpfile is used
  // and doesn't overwrite all body's values
  // since setup_bodies_dynamic() will not be called

  double *vcm,*angmom;

  for (ibody = 0; ibody < nlocal_body; ibody++) {
    vcm = body[ibody].vcm;
    vcm[0] = vcm[1] = vcm[2] = 0.0;
    angmom = body[ibody].angmom;
    angmom[0] = angmom[1] = angmom[2] = 0.0;
  }

  // set rigid body image flags to default values

  for (ibody = 0; ibody < nlocal_body; ibody++)
    body[ibody].image = ((imageint) IMGMAX << IMG2BITS) |
      ((imageint) IMGMAX << IMGBITS) | IMGMAX;

  // overwrite masstotal, center-of-mass, image flags with file values
  // inbody[i] = 0/1 if Ith rigid body is initialized by file

  int *inbody;
  if (inpfile) {
    // must call it here so it doesn't override read in data but
    // initialize bodies whose dynamic settings not set in inpfile

    setup_bodies_dynamic();

    memory->create(inbody,nlocal_body,"rigid/small:inbody");
    for (ibody = 0; ibody < nlocal_body; ibody++) inbody[ibody] = 0;
    readfile(0,nullptr,inbody);
  }

  // remap the xcm of each body back into simulation box
  //   and reset body and atom xcmimage flags via pre_neighbor()

  pre_neighbor();

  // compute 6 moments of inertia of each body in Cartesian reference frame
  // dx,dy,dz = coords relative to center-of-mass
  // symmetric 3x3 inertia tensor stored in Voigt notation as 6-vector

  memory->create(itensor,nlocal_body+nghost_body,6,"rigid/small:itensor");
  for (ibody = 0; ibody < nlocal_body+nghost_body; ibody++)
    for (i = 0; i < 6; i++) itensor[ibody][i] = 0.0;

  double dx,dy,dz;
  double *inertia;

  for (i = 0; i < nlocal; i++) {
    if (atom2body[i] < 0) continue;
    Body *b = &body[atom2body[i]];

    domain->unmap(x[i],xcmimage[i],unwrap);
    xcm = b->xcm;
    dx = unwrap[0] - xcm[0];
    dy = unwrap[1] - xcm[1];
    dz = unwrap[2] - xcm[2];

    if (rmass) massone = rmass[i];
    else massone = mass[type[i]];

    inertia = itensor[atom2body[i]];
    inertia[0] += massone * (dy*dy + dz*dz);
    inertia[1] += massone * (dx*dx + dz*dz);
    inertia[2] += massone * (dx*dx + dy*dy);
    inertia[3] -= massone * dy*dz;
    inertia[4] -= massone * dx*dz;
    inertia[5] -= massone * dx*dy;
  }

  // extended particles may contribute extra terms to moments of inertia

  if (extended) {
    double ivec[6];
    double *shape,*quatatom,*inertiaatom;
    double length,theta;

    for (i = 0; i < nlocal; i++) {
      if (atom2body[i] < 0) continue;
      inertia = itensor[atom2body[i]];

      if (rmass) massone = rmass[i];
      else massone = mass[type[i]];

      if (eflags[i] & SPHERE) {
        inertia[0] += SINERTIA*massone * radius[i]*radius[i];
        inertia[1] += SINERTIA*massone * radius[i]*radius[i];
        inertia[2] += SINERTIA*massone * radius[i]*radius[i];
      } else if (eflags[i] & ELLIPSOID) {
        shape = ebonus[ellipsoid[i]].shape;
        quatatom = ebonus[ellipsoid[i]].quat;
        MathExtra::inertia_ellipsoid(shape,quatatom,massone,ivec);
        inertia[0] += ivec[0];
        inertia[1] += ivec[1];
        inertia[2] += ivec[2];
        inertia[3] += ivec[3];
        inertia[4] += ivec[4];
        inertia[5] += ivec[5];
      } else if (eflags[i] & LINE) {
        length = lbonus[line[i]].length;
        theta = lbonus[line[i]].theta;
        MathExtra::inertia_line(length,theta,massone,ivec);
        inertia[0] += ivec[0];
        inertia[1] += ivec[1];
        inertia[2] += ivec[2];
        inertia[3] += ivec[3];
        inertia[4] += ivec[4];
        inertia[5] += ivec[5];
      } else if (eflags[i] & TRIANGLE) {
        inertiaatom = tbonus[tri[i]].inertia;
        quatatom = tbonus[tri[i]].quat;
        MathExtra::inertia_triangle(inertiaatom,quatatom,massone,ivec);
        inertia[0] += ivec[0];
        inertia[1] += ivec[1];
        inertia[2] += ivec[2];
        inertia[3] += ivec[3];
        inertia[4] += ivec[4];
        inertia[5] += ivec[5];
      }
    }
  }

  // reverse communicate inertia tensor of all bodies

  commflag = ITENSOR;
  comm->reverse_comm(this,6);

  // overwrite Cartesian inertia tensor with file values

  if (inpfile) readfile(1,itensor,inbody);

  // diagonalize inertia tensor for each body via Jacobi rotations
  // inertia = 3 eigenvalues = principal moments of inertia
  //   request that jacobi3() returns them in ascending order,
  //   so that in 2d last evector is z-axis
  // evectors and exzy_space = 3 evectors = principal axes of rigid body

  int ierror;
  double cross[3];
  double tensor[3][3],evectors[3][3];
  double *ex,*ey,*ez;

  for (ibody = 0; ibody < nlocal_body; ibody++) {
    tensor[0][0] = itensor[ibody][0];
    tensor[1][1] = itensor[ibody][1];
    tensor[2][2] = itensor[ibody][2];
    tensor[1][2] = tensor[2][1] = itensor[ibody][3];
    tensor[0][2] = tensor[2][0] = itensor[ibody][4];
    tensor[0][1] = tensor[1][0] = itensor[ibody][5];

    inertia = body[ibody].inertia;
<<<<<<< HEAD
    ierror = MathEigen::jacobi3(tensor,inertia,evectors);
=======
    ierror = MathEigen::jacobi3(tensor,inertia,evectors,1);
>>>>>>> 05e836f5
    if (ierror) error->all(FLERR, "Insufficient Jacobi rotations for rigid body");

    ex = body[ibody].ex_space;
    ex[0] = evectors[0][0];
    ex[1] = evectors[1][0];
    ex[2] = evectors[2][0];
    ey = body[ibody].ey_space;
    ey[0] = evectors[0][1];
    ey[1] = evectors[1][1];
    ey[2] = evectors[2][1];
    ez = body[ibody].ez_space;
    ez[0] = evectors[0][2];
    ez[1] = evectors[1][2];
    ez[2] = evectors[2][2];

    // for 2d, ensure that evector along z axis is last
    // necessary so that quaternion is a simple rotation around +z axis
    //   or a 180 degree rotation for a -z axis
    // otherwise richardson() method for a body with a tiny evalue (near-linear)
    //  may not preserve the correct z-aligned quat and associated evectors
    //  over time due to round-off accumulation

    if (domain->dimension == 2) {
      if (fabs(ez[0]) > EPSILON || fabs(ez[1]) > EPSILON) {
        std::swap(inertia[1],inertia[2]);
        std::swap(ey[0],ez[0]);
        std::swap(ey[1],ez[1]);
        std::swap(ey[2],ez[2]);
      }
    }

    // if any principal moment < scaled EPSILON, set to 0.0

    double max;
    max = MAX(inertia[0],inertia[1]);
    max = MAX(max,inertia[2]);

    if (inertia[0] < EPSILON*max) inertia[0] = 0.0;
    if (inertia[1] < EPSILON*max) inertia[1] = 0.0;
    if (inertia[2] < EPSILON*max) inertia[2] = 0.0;

    // enforce 3 evectors as a right-handed coordinate system
    // flip 3rd vector if needed

    MathExtra::cross3(ex,ey,cross);
    if (MathExtra::dot3(cross,ez) < 0.0) MathExtra::negate3(ez);

    // create initial quaternion

    MathExtra::exyz_to_q(ex,ey,ez,body[ibody].quat);

    // convert geometric center position to principal axis coordinates
    // xcm is wrapped, but xgc is not initially

    xcm = body[ibody].xcm;
    xgc = body[ibody].xgc;
    double delta[3];
    MathExtra::sub3(xgc,xcm,delta);
    domain->minimum_image_big(delta);
    MathExtra::transpose_matvec(ex,ey,ez,delta,body[ibody].xgc_body);
    MathExtra::add3(xcm,delta,xgc);
  }

  // forward communicate updated info of all bodies

  commflag = INITIAL;
  comm->forward_comm(this,29);

  // displace = initial atom coords in basis of principal axes
  // set displace = 0.0 for atoms not in any rigid body
  // for extended particles, set their orientation wrt to rigid body

  double qc[4],delta[3];
  double *quatatom;
  double theta_body;

  for (i = 0; i < nlocal; i++) {
    if (atom2body[i] < 0) {
      displace[i][0] = displace[i][1] = displace[i][2] = 0.0;
      continue;
    }

    Body *b = &body[atom2body[i]];

    domain->unmap(x[i],xcmimage[i],unwrap);
    xcm = b->xcm;
    delta[0] = unwrap[0] - xcm[0];
    delta[1] = unwrap[1] - xcm[1];
    delta[2] = unwrap[2] - xcm[2];
    MathExtra::transpose_matvec(b->ex_space,b->ey_space,b->ez_space,
                                delta,displace[i]);

    if (extended) {
      if (eflags[i] & ELLIPSOID) {
        quatatom = ebonus[ellipsoid[i]].quat;
        MathExtra::qconjugate(b->quat,qc);
        MathExtra::quatquat(qc,quatatom,orient[i]);
        MathExtra::qnormalize(orient[i]);
      } else if (eflags[i] & LINE) {
        if (b->quat[3] >= 0.0) theta_body = 2.0*acos(b->quat[0]);
        else theta_body = -2.0*acos(b->quat[0]);
        orient[i][0] = lbonus[line[i]].theta - theta_body;
        while (orient[i][0] <= -MY_PI) orient[i][0] += MY_2PI;
        while (orient[i][0] > MY_PI) orient[i][0] -= MY_2PI;
        if (orientflag == 4) orient[i][1] = orient[i][2] = orient[i][3] = 0.0;
      } else if (eflags[i] & TRIANGLE) {
        quatatom = tbonus[tri[i]].quat;
        MathExtra::qconjugate(b->quat,qc);
        MathExtra::quatquat(qc,quatatom,orient[i]);
        MathExtra::qnormalize(orient[i]);
      } else if (orientflag == 4) {
        orient[i][0] = orient[i][1] = orient[i][2] = orient[i][3] = 0.0;
      } else if (orientflag == 1)
        orient[i][0] = 0.0;

      if (eflags[i] & DIPOLE) {
        MathExtra::transpose_matvec(b->ex_space,b->ey_space,b->ez_space,
                                    mu[i],dorient[i]);
        MathExtra::snormalize3(mu[i][3],dorient[i],dorient[i]);
      } else if (dorientflag)
        dorient[i][0] = dorient[i][1] = dorient[i][2] = 0.0;
    }
  }

  // test for valid principal moments & axes
  // recompute moments of inertia around new axes
  // 3 diagonal moments should equal principal moments
  // 3 off-diagonal moments should be 0.0
  // extended particles may contribute extra terms to moments of inertia

  for (ibody = 0; ibody < nlocal_body+nghost_body; ibody++)
    for (i = 0; i < 6; i++) itensor[ibody][i] = 0.0;

  for (i = 0; i < nlocal; i++) {
    if (atom2body[i] < 0) continue;
    inertia = itensor[atom2body[i]];

    if (rmass) massone = rmass[i];
    else massone = mass[type[i]];

    inertia[0] += massone *
      (displace[i][1]*displace[i][1] + displace[i][2]*displace[i][2]);
    inertia[1] += massone *
      (displace[i][0]*displace[i][0] + displace[i][2]*displace[i][2]);
    inertia[2] += massone *
      (displace[i][0]*displace[i][0] + displace[i][1]*displace[i][1]);
    inertia[3] -= massone * displace[i][1]*displace[i][2];
    inertia[4] -= massone * displace[i][0]*displace[i][2];
    inertia[5] -= massone * displace[i][0]*displace[i][1];
  }

  if (extended) {
    double ivec[6];
    double *shape,*inertiaatom;
    double length;

    for (i = 0; i < nlocal; i++) {
      if (atom2body[i] < 0) continue;
      inertia = itensor[atom2body[i]];

      if (rmass) massone = rmass[i];
      else massone = mass[type[i]];

      if (eflags[i] & SPHERE) {
        inertia[0] += SINERTIA*massone * radius[i]*radius[i];
        inertia[1] += SINERTIA*massone * radius[i]*radius[i];
        inertia[2] += SINERTIA*massone * radius[i]*radius[i];
      } else if (eflags[i] & ELLIPSOID) {
        shape = ebonus[ellipsoid[i]].shape;
        MathExtra::inertia_ellipsoid(shape,orient[i],massone,ivec);
        inertia[0] += ivec[0];
        inertia[1] += ivec[1];
        inertia[2] += ivec[2];
        inertia[3] += ivec[3];
        inertia[4] += ivec[4];
        inertia[5] += ivec[5];
      } else if (eflags[i] & LINE) {
        length = lbonus[line[i]].length;
        MathExtra::inertia_line(length,orient[i][0],massone,ivec);
        inertia[0] += ivec[0];
        inertia[1] += ivec[1];
        inertia[2] += ivec[2];
        inertia[3] += ivec[3];
        inertia[4] += ivec[4];
        inertia[5] += ivec[5];
      } else if (eflags[i] & TRIANGLE) {
        inertiaatom = tbonus[tri[i]].inertia;
        MathExtra::inertia_triangle(inertiaatom,orient[i],massone,ivec);
        inertia[0] += ivec[0];
        inertia[1] += ivec[1];
        inertia[2] += ivec[2];
        inertia[3] += ivec[3];
        inertia[4] += ivec[4];
        inertia[5] += ivec[5];
      }
    }
  }

  // reverse communicate inertia tensor of all bodies

  commflag = ITENSOR;
  comm->reverse_comm(this,6);

  // error check that re-computed moments of inertia match diagonalized ones
  // do not do test for bodies with params read from inpfile

  double norm;
  for (ibody = 0; ibody < nlocal_body; ibody++) {
    if (inpfile && inbody[ibody]) continue;
    inertia = body[ibody].inertia;

    if (inertia[0] == 0.0) {
      if (fabs(itensor[ibody][0]) > TOLERANCE)
        error->all(FLERR,"Fix {}: Bad principal moments", style);
    } else {
      if (fabs((itensor[ibody][0]-inertia[0])/inertia[0]) >
          TOLERANCE) error->all(FLERR,"Fix {}: Bad principal moments", style);
    }
    if (inertia[1] == 0.0) {
      if (fabs(itensor[ibody][1]) > TOLERANCE)
        error->all(FLERR,"Fix {}: Bad principal moments", style);
    } else {
      if (fabs((itensor[ibody][1]-inertia[1])/inertia[1]) >
          TOLERANCE) error->all(FLERR,"Fix {}: Bad principal moments", style);
    }
    if (inertia[2] == 0.0) {
      if (fabs(itensor[ibody][2]) > TOLERANCE)
        error->all(FLERR,"Fix {}: Bad principal moments", style);
    } else {
      if (fabs((itensor[ibody][2]-inertia[2])/inertia[2]) >
          TOLERANCE) error->all(FLERR,"Fix {}: Bad principal moments", style);
    }
    norm = (inertia[0] + inertia[1] + inertia[2]) / 3.0;
    if (fabs(itensor[ibody][3]/norm) > TOLERANCE ||
        fabs(itensor[ibody][4]/norm) > TOLERANCE ||
        fabs(itensor[ibody][5]/norm) > TOLERANCE)
      error->all(FLERR,"Fix {}: Bad principal moments", style);
  }

  // clean up

  memory->destroy(itensor);
  if (inpfile) memory->destroy(inbody);
}

/* ----------------------------------------------------------------------
   one-time initialization of dynamic rigid body attributes
   vcm and angmom, computed explicitly from constituent particles
   not done if body properties read from file, e.g. for overlapping particles
------------------------------------------------------------------------- */

void FixRigidSmall::setup_bodies_dynamic()
{
  int i,ibody;
  double massone,radone;

  // sum vcm, angmom across all rigid bodies
  // vcm = velocity of COM
  // angmom = angular momentum around COM

  double **x = atom->x;
  double **v = atom->v;
  double *rmass = atom->rmass;
  double *mass = atom->mass;
  int *type = atom->type;
  int nlocal = atom->nlocal;

  double *xcm,*vcm,*acm;
  double dx,dy,dz;
  double unwrap[3];

  for (ibody = 0; ibody < nlocal_body+nghost_body; ibody++) {
    vcm = body[ibody].vcm;
    vcm[0] = vcm[1] = vcm[2] = 0.0;
    acm = body[ibody].angmom;
    acm[0] = acm[1] = acm[2] = 0.0;
  }

  for (i = 0; i < nlocal; i++) {
    if (atom2body[i] < 0) continue;
    Body *b = &body[atom2body[i]];

    if (rmass) massone = rmass[i];
    else massone = mass[type[i]];

    vcm = b->vcm;
    vcm[0] += v[i][0] * massone;
    vcm[1] += v[i][1] * massone;
    vcm[2] += v[i][2] * massone;

    domain->unmap(x[i],xcmimage[i],unwrap);
    xcm = b->xcm;
    dx = unwrap[0] - xcm[0];
    dy = unwrap[1] - xcm[1];
    dz = unwrap[2] - xcm[2];

    acm = b->angmom;
    acm[0] += dy * massone*v[i][2] - dz * massone*v[i][1];
    acm[1] += dz * massone*v[i][0] - dx * massone*v[i][2];
    acm[2] += dx * massone*v[i][1] - dy * massone*v[i][0];
  }

  // extended particles add their rotation to angmom of body

  if (extended) {
    AtomVecLine::Bonus *lbonus;
    if (avec_line) lbonus = avec_line->bonus;
    double **omega = atom->omega;
    double **angmom = atom->angmom;
    double *radius = atom->radius;
    int *line = atom->line;

    for (i = 0; i < nlocal; i++) {
      if (atom2body[i] < 0) continue;
      Body *b = &body[atom2body[i]];

      if (eflags[i] & OMEGA) {
        if (eflags[i] & SPHERE) {
          radone = radius[i];
          acm = b->angmom;
          acm[0] += SINERTIA*rmass[i] * radone*radone * omega[i][0];
          acm[1] += SINERTIA*rmass[i] * radone*radone * omega[i][1];
          acm[2] += SINERTIA*rmass[i] * radone*radone * omega[i][2];
        } else if (eflags[i] & LINE) {
          radone = lbonus[line[i]].length;
          b->angmom[2] += LINERTIA*rmass[i] * radone*radone * omega[i][2];
        }
      }
      if (eflags[i] & ANGMOM) {
        acm = b->angmom;
        acm[0] += angmom[i][0];
        acm[1] += angmom[i][1];
        acm[2] += angmom[i][2];
      }
    }
  }

  // reverse communicate vcm, angmom of all bodies

  commflag = VCM_ANGMOM;
  comm->reverse_comm(this,6);

  // normalize velocity of COM

  for (ibody = 0; ibody < nlocal_body; ibody++) {
    vcm = body[ibody].vcm;
    vcm[0] /= body[ibody].mass;
    vcm[1] /= body[ibody].mass;
    vcm[2] /= body[ibody].mass;
  }
}

/* ----------------------------------------------------------------------
   read per rigid body info from user-provided file
   which = 0 to read everything except 6 moments of inertia
   which = 1 to read just 6 moments of inertia
   flag inbody = 0 for local bodies this proc initializes from file
   nlines = # of lines of rigid body info, 0 is OK
   one line = rigid-ID mass xcm ycm zcm ixx iyy izz ixy ixz iyz
              vxcm vycm vzcm lx ly lz
   where rigid-ID = mol-ID for fix rigid/small
------------------------------------------------------------------------- */

void FixRigidSmall::readfile(int which, double **array, int *inbody)
{
  int nchunk,eofflag,nlines,xbox,ybox,zbox;
  FILE *fp;
  char *eof,*start,*next,*buf;
  char line[MAXLINE] = {'\0'};

  // create local hash with key/value pairs
  // key = mol ID of bodies my atoms own
  // value = index into local body array

  int nlocal = atom->nlocal;

  std::map<tagint,int> hash;
  for (int i = 0; i < nlocal; i++)
    if (bodyown[i] >= 0) hash[atom->molecule[i]] = bodyown[i];

  // open file and read header

  if (comm->me == 0) {
    fp = fopen(inpfile,"r");
    if (fp == nullptr)
      error->one(FLERR,"Cannot open fix {} file {}: {}", style, inpfile, utils::getsyserror());
    while (true) {
      eof = fgets(line,MAXLINE,fp);
      if (eof == nullptr) error->one(FLERR,"Unexpected end of fix {} file", style);
      start = &line[strspn(line," \t\n\v\f\r")];
      if (*start != '\0' && *start != '#') break;
    }
    nlines = utils::inumeric(FLERR, utils::trim(line), true, lmp);
    if (which == 0)
      utils::logmesg(lmp, "Reading rigid body data for {} bodies from file {}\n", nlines, inpfile);
    if (nlines == 0) fclose(fp);
  }
  MPI_Bcast(&nlines,1,MPI_INT,0,world);

  // empty file with 0 lines is needed to trigger initial restart file
  // generation when no infile was previously used.

  if (nlines == 0) return;
  else if (nlines < 0) error->all(FLERR,"Fix {} infile has incorrect format", style);

  auto buffer = new char[CHUNK*MAXLINE];
  int nread = 0;
  int me = comm->me;

  while (nread < nlines) {
    nchunk = MIN(nlines-nread,CHUNK);
    eofflag = utils::read_lines_from_file(fp,nchunk,MAXLINE,buffer,me,world);
    if (eofflag) error->all(FLERR,"Unexpected end of fix {} file", style);

    buf = buffer;
    next = strchr(buf,'\n');
    *next = '\0';
    int nwords = utils::count_words(utils::trim_comment(buf));
    *next = '\n';

    if (nwords != ATTRIBUTE_PERBODY)
      error->all(FLERR,"Incorrect rigid body format in fix {} file", style);

    // loop over lines of rigid body attributes
    // tokenize the line into values
    // id = rigid body ID = mol-ID
    // for which = 0, store all but inertia directly in body struct
    // for which = 1, store inertia tensor array, invert 3,4,5 values to Voigt

    for (int i = 0; i < nchunk; i++) {
      next = strchr(buf,'\n');
      *next = '\0';

      try {
        ValueTokenizer values(buf);
        tagint id = values.next_tagint();

        if (id <= 0 || id > maxmol)
          error->all(FLERR,"Invalid rigid body molecude ID {} in fix {} file", id, style);

        if (hash.find(id) == hash.end()) {
          buf = next + 1;
          continue;
        }
        int m = hash[id];
        inbody[m] = 1;

        if (which == 0) {
          body[m].mass = values.next_double();
          body[m].xcm[0] = values.next_double();
          body[m].xcm[1] = values.next_double();
          body[m].xcm[2] = values.next_double();
          values.skip(6);
          body[m].vcm[0] = values.next_double();
          body[m].vcm[1] = values.next_double();
          body[m].vcm[2] = values.next_double();
          body[m].angmom[0] = values.next_double();
          body[m].angmom[1] = values.next_double();
          body[m].angmom[2] = values.next_double();
          xbox = values.next_int();
          ybox = values.next_int();
          zbox = values.next_int();
          body[m].image = ((imageint) (xbox + IMGMAX) & IMGMASK) |
            (((imageint) (ybox + IMGMAX) & IMGMASK) << IMGBITS) |
            (((imageint) (zbox + IMGMAX) & IMGMASK) << IMG2BITS);
        } else {
          values.skip(4);
          array[m][0] = values.next_double();
          array[m][1] = values.next_double();
          array[m][2] = values.next_double();
          array[m][5] = values.next_double();
          array[m][4] = values.next_double();
          array[m][3] = values.next_double();
        }
      } catch (TokenizerException &e) {
        error->all(FLERR, "Invalid fix {} infile: {}", style, e.what());
      }
      buf = next + 1;
    }
    nread += nchunk;
  }

  if (comm->me == 0) fclose(fp);
  delete[] buffer;
}

/* ----------------------------------------------------------------------
   write out restart info for mass, COM, inertia tensor to file
   identical format to inpfile option, so info can be read in when restarting
   each proc contributes info for rigid bodies it owns
------------------------------------------------------------------------- */

void FixRigidSmall::write_restart_file(const char *file)
{
  FILE *fp;

  // do not write file if bodies have not yet been initialized

  if (!setupflag) return;

  // proc 0 opens file and writes header

  if (comm->me == 0) {
    auto outfile = std::string(file) + ".rigid";
    fp = fopen(outfile.c_str(),"w");
    if (fp == nullptr)
      error->one(FLERR, "Cannot open fix {} restart file {}: {}",
                 style, outfile, utils::getsyserror());

    fmt::print(fp,"# fix rigid mass, COM, inertia tensor info for "
               "{} bodies on timestep {}\n\n",nbody,update->ntimestep);
    fmt::print(fp,"{}\n",nbody);
  }

  // communication buffer for all my rigid body info
  // max_size = largest buffer needed by any proc
  // ncol = # of values per line in output file

  int ncol = ATTRIBUTE_PERBODY;
  int sendrow = nlocal_body;
  int maxrow;
  MPI_Allreduce(&sendrow,&maxrow,1,MPI_INT,MPI_MAX,world);

  double **buf;
  if (comm->me == 0) memory->create(buf,MAX(1,maxrow),ncol,"rigid/small:buf");
  else memory->create(buf,MAX(1,sendrow),ncol,"rigid/small:buf");

  // pack my rigid body info into buf
  // compute I tensor against xyz axes from diagonalized I and current quat
  // Ispace = P Idiag P_transpose
  // P is stored column-wise in exyz_space

  double p[3][3],pdiag[3][3],ispace[3][3];

  for (int i = 0; i < nlocal_body; i++) {
    MathExtra::col2mat(body[i].ex_space,body[i].ey_space,body[i].ez_space,p);
    MathExtra::times3_diag(p,body[i].inertia,pdiag);
    MathExtra::times3_transpose(pdiag,p,ispace);

    buf[i][0] = atom->molecule[body[i].ilocal];
    buf[i][1] = body[i].mass;
    buf[i][2] = body[i].xcm[0];
    buf[i][3] = body[i].xcm[1];
    buf[i][4] = body[i].xcm[2];
    buf[i][5] = ispace[0][0];
    buf[i][6] = ispace[1][1];
    buf[i][7] = ispace[2][2];
    buf[i][8] = ispace[0][1];
    buf[i][9] = ispace[0][2];
    buf[i][10] = ispace[1][2];
    buf[i][11] = body[i].vcm[0];
    buf[i][12] = body[i].vcm[1];
    buf[i][13] = body[i].vcm[2];
    buf[i][14] = body[i].angmom[0];
    buf[i][15] = body[i].angmom[1];
    buf[i][16] = body[i].angmom[2];
    buf[i][17] = (body[i].image & IMGMASK) - IMGMAX;
    buf[i][18] = (body[i].image >> IMGBITS & IMGMASK) - IMGMAX;
    buf[i][19] = (body[i].image >> IMG2BITS) - IMGMAX;
  }

  // write one chunk of rigid body info per proc to file
  // proc 0 pings each proc, receives its chunk, writes to file
  // all other procs wait for ping, send their chunk to proc 0

  int tmp,recvrow;

  if (comm->me == 0) {
    MPI_Status status;
    MPI_Request request;
    for (int iproc = 0; iproc < comm->nprocs; iproc++) {
      if (iproc) {
        MPI_Irecv(&buf[0][0],maxrow*ncol,MPI_DOUBLE,iproc,0,world,&request);
        MPI_Send(&tmp,0,MPI_INT,iproc,0,world);
        MPI_Wait(&request,&status);
        MPI_Get_count(&status,MPI_DOUBLE,&recvrow);
        recvrow /= ncol;
      } else recvrow = sendrow;

      for (int i = 0; i < recvrow; i++)
        fprintf(fp,"%d %-1.16e %-1.16e %-1.16e %-1.16e "
                "%-1.16e %-1.16e %-1.16e %-1.16e %-1.16e %-1.16e "
                "%-1.16e %-1.16e %-1.16e %-1.16e %-1.16e %-1.16e %d %d %d\n",
                static_cast<int> (buf[i][0]),buf[i][1],
                buf[i][2],buf[i][3],buf[i][4],
                buf[i][5],buf[i][6],buf[i][7],
                buf[i][8],buf[i][9],buf[i][10],
                buf[i][11],buf[i][12],buf[i][13],
                buf[i][14],buf[i][15],buf[i][16],
                static_cast<int> (buf[i][17]),
                static_cast<int> (buf[i][18]),
                static_cast<int> (buf[i][19]));
    }

  } else {
    MPI_Recv(&tmp,0,MPI_INT,0,0,world,MPI_STATUS_IGNORE);
    MPI_Rsend(&buf[0][0],sendrow*ncol,MPI_DOUBLE,0,0,world);
  }

  // clean up and close file

  memory->destroy(buf);
  if (comm->me == 0) fclose(fp);
}

/* ----------------------------------------------------------------------
   allocate local atom-based arrays
------------------------------------------------------------------------- */

void FixRigidSmall::grow_arrays(int nmax)
{
  memory->grow(bodyown,nmax,"rigid/small:bodyown");
  memory->grow(bodytag,nmax,"rigid/small:bodytag");
  memory->grow(atom2body,nmax,"rigid/small:atom2body");
  memory->grow(xcmimage,nmax,"rigid/small:xcmimage");
  memory->grow(displace,nmax,3,"rigid/small:displace");
  if (extended) {
    memory->grow(eflags,nmax,"rigid/small:eflags");
    if (orientflag) memory->grow(orient,nmax,orientflag,"rigid/small:orient");
    if (dorientflag) memory->grow(dorient,nmax,3,"rigid/small:dorient");
  }

  // check for regrow of vatom
  // must be done whether per-atom virial is accumulated on this step or not
  //   b/c this is only time grow_array() may be called
  // need to regrow b/c vatom is calculated before and after atom migration

  if (nmax > maxvatom) {
    maxvatom = atom->nmax;
    memory->grow(vatom,maxvatom,6,"fix:vatom");
  }
}

/* ----------------------------------------------------------------------
   copy values within local atom-based arrays
------------------------------------------------------------------------- */

void FixRigidSmall::copy_arrays(int i, int j, int delflag)
{
  bodytag[j] = bodytag[i];
  xcmimage[j] = xcmimage[i];
  displace[j][0] = displace[i][0];
  displace[j][1] = displace[i][1];
  displace[j][2] = displace[i][2];

  if (extended) {
    eflags[j] = eflags[i];
    for (int k = 0; k < orientflag; k++)
      orient[j][k] = orient[i][k];
    if (dorientflag) {
      dorient[j][0] = dorient[i][0];
      dorient[j][1] = dorient[i][1];
      dorient[j][2] = dorient[i][2];
    }
  }

  // must also copy vatom if per-atom virial calculated on this timestep
  // since vatom is calculated before and after atom migration

  if (vflag_atom)
    for (int k = 0; k < 6; k++)
      vatom[j][k] = vatom[i][k];

  // if deleting atom J via delflag and J owns a body, then delete it

  if (delflag && bodyown[j] >= 0) {
    bodyown[body[nlocal_body-1].ilocal] = bodyown[j];
    memcpy(&body[bodyown[j]],&body[nlocal_body-1],sizeof(Body));
    nlocal_body--;
  }

  // if atom I owns a body, reset I's body.ilocal to loc J
  // do NOT do this if self-copy (I=J) since I's body is already deleted

  if (bodyown[i] >= 0 && i != j) body[bodyown[i]].ilocal = j;
  bodyown[j] = bodyown[i];
}

/* ----------------------------------------------------------------------
   initialize one atom's array values, called when atom is created
------------------------------------------------------------------------- */

void FixRigidSmall::set_arrays(int i)
{
  bodyown[i] = -1;
  bodytag[i] = 0;
  atom2body[i] = -1;
  xcmimage[i] = 0;
  displace[i][0] = 0.0;
  displace[i][1] = 0.0;
  displace[i][2] = 0.0;

  // must also zero vatom if per-atom virial calculated on this timestep
  // since vatom is calculated before and after atom migration

  if (vflag_atom)
    for (int k = 0; k < 6; k++)
      vatom[i][k] = 0.0;
}

/* ----------------------------------------------------------------------
   initialize a molecule inserted by another fix, e.g. deposit or pour
   called when molecule is created
   nlocalprev = # of atoms on this proc before molecule inserted
   tagprev = atom ID previous to new atoms in the molecule
   xgeom = geometric center of new molecule
   vcm = COM velocity of new molecule
   quat = rotation of new molecule (around geometric center)
          relative to template in Molecule class
------------------------------------------------------------------------- */

void FixRigidSmall::set_molecule(int nlocalprev, tagint tagprev, int imol,
                                 double *xgeom, double *vcm, double *quat)
{
  int m;
  double ctr2com[3],ctr2com_rotate[3];
  double rotmat[3][3];

  // increment total # of rigid bodies

  nbody++;

  // loop over atoms I added for the new body

  int nlocal = atom->nlocal;
  if (nlocalprev == nlocal) return;

  tagint *tag = atom->tag;

  for (int i = nlocalprev; i < nlocal; i++) {
    bodytag[i] = tagprev + onemols[imol]->comatom;
    if (tag[i]-tagprev == onemols[imol]->comatom) bodyown[i] = nlocal_body;

    m = tag[i] - tagprev-1;
    displace[i][0] = onemols[imol]->dxbody[m][0];
    displace[i][1] = onemols[imol]->dxbody[m][1];
    displace[i][2] = onemols[imol]->dxbody[m][2];

    if (extended) {
      eflags[i] = 0;
      if (onemols[imol]->radiusflag) {
        eflags[i] |= SPHERE;
        eflags[i] |= OMEGA;
        eflags[i] |= TORQUE;
      }
    }

    if (bodyown[i] >= 0) {
      if (nlocal_body == nmax_body) grow_body();
      Body *b = &body[nlocal_body];
      b->mass = onemols[imol]->masstotal;
      b->natoms = onemols[imol]->natoms;
      b->xgc[0] = xgeom[0];
      b->xgc[1] = xgeom[1];
      b->xgc[2] = xgeom[2];

      // new COM = Q (onemols[imol]->xcm - onemols[imol]->center) + xgeom
      // Q = rotation matrix associated with quat

      MathExtra::quat_to_mat(quat,rotmat);
      MathExtra::sub3(onemols[imol]->com,onemols[imol]->center,ctr2com);
      MathExtra::matvec(rotmat,ctr2com,ctr2com_rotate);
      MathExtra::add3(ctr2com_rotate,xgeom,b->xcm);

      b->vcm[0] = vcm[0];
      b->vcm[1] = vcm[1];
      b->vcm[2] = vcm[2];
      b->inertia[0] = onemols[imol]->inertia[0];
      b->inertia[1] = onemols[imol]->inertia[1];
      b->inertia[2] = onemols[imol]->inertia[2];

      // final quat is product of insertion quat and original quat
      // true even if insertion rotation was not around COM

      MathExtra::quatquat(quat,onemols[imol]->quat,b->quat);
      MathExtra::q_to_exyz(b->quat,b->ex_space,b->ey_space,b->ez_space);

      MathExtra::transpose_matvec(b->ex_space,b->ey_space,b->ez_space,
                                  ctr2com_rotate,b->xgc_body);
      b->xgc_body[0] *= -1;
      b->xgc_body[1] *= -1;
      b->xgc_body[2] *= -1;

      b->angmom[0] = b->angmom[1] = b->angmom[2] = 0.0;
      b->omega[0] = b->omega[1] = b->omega[2] = 0.0;
      b->conjqm[0] = b->conjqm[1] = b->conjqm[2] = b->conjqm[3] = 0.0;

      b->image = ((imageint) IMGMAX << IMG2BITS) |
        ((imageint) IMGMAX << IMGBITS) | IMGMAX;
      b->ilocal = i;
      nlocal_body++;
    }
  }
}

/* ----------------------------------------------------------------------
   pack values in local atom-based arrays for exchange with another proc
------------------------------------------------------------------------- */

int FixRigidSmall::pack_exchange(int i, double *buf)
{
  buf[0] = ubuf(bodytag[i]).d;
  buf[1] = ubuf(xcmimage[i]).d;
  buf[2] = displace[i][0];
  buf[3] = displace[i][1];
  buf[4] = displace[i][2];

  // extended attribute info

  int m = 5;
  if (extended) {
    buf[m++] = eflags[i];
    for (int j = 0; j < orientflag; j++)
      buf[m++] = orient[i][j];
    if (dorientflag) {
      buf[m++] = dorient[i][0];
      buf[m++] = dorient[i][1];
      buf[m++] = dorient[i][2];
    }
  }

  // atom not in a rigid body

  if (!bodytag[i]) return m;

  // must also pack vatom if per-atom virial calculated on this timestep
  // since vatom is calculated before and after atom migration

  if (vflag_atom)
    for (int k = 0; k < 6; k++)
      buf[m++] = vatom[i][k];

  // atom does not own its rigid body

  if (bodyown[i] < 0) {
    buf[m++] = 0;
    return m;
  }

  // body info for atom that owns a rigid body

  buf[m++] = 1;
  memcpy(&buf[m],&body[bodyown[i]],sizeof(Body));
  m += bodysize;
  return m;
}

/* ----------------------------------------------------------------------
   unpack values in local atom-based arrays from exchange with another proc
------------------------------------------------------------------------- */

int FixRigidSmall::unpack_exchange(int nlocal, double *buf)
{
  bodytag[nlocal] = (tagint) ubuf(buf[0]).i;
  xcmimage[nlocal] = (imageint) ubuf(buf[1]).i;
  displace[nlocal][0] = buf[2];
  displace[nlocal][1] = buf[3];
  displace[nlocal][2] = buf[4];

  // extended attribute info

  int m = 5;
  if (extended) {
    eflags[nlocal] = static_cast<int> (buf[m++]);
    for (int j = 0; j < orientflag; j++)
      orient[nlocal][j] = buf[m++];
    if (dorientflag) {
      dorient[nlocal][0] = buf[m++];
      dorient[nlocal][1] = buf[m++];
      dorient[nlocal][2] = buf[m++];
    }
  }

  // atom not in a rigid body

  if (!bodytag[nlocal]) {
    bodyown[nlocal] = -1;
    return m;
  }

  // must also unpack vatom if per-atom virial calculated on this timestep
  // since vatom is calculated before and after atom migration

  if (vflag_atom)
    for (int k = 0; k < 6; k++)
      vatom[nlocal][k] = buf[m++];

  // atom does not own its rigid body

  bodyown[nlocal] = static_cast<int> (buf[m++]);
  if (bodyown[nlocal] == 0) {
    bodyown[nlocal] = -1;
    return m;
  }

  // body info for atom that owns a rigid body

  if (nlocal_body == nmax_body) grow_body();
  memcpy(&body[nlocal_body],&buf[m],sizeof(Body));
  m += bodysize;
  body[nlocal_body].ilocal = nlocal;
  bodyown[nlocal] = nlocal_body++;

  return m;
}

/* ----------------------------------------------------------------------
   only pack body info if own or ghost atom owns the body
   for FULL_BODY, send 0/1 flag with every atom
------------------------------------------------------------------------- */

int FixRigidSmall::pack_forward_comm(int n, int *list, double *buf,
                                     int /*pbc_flag*/, int * /*pbc*/)
{
  int i,j;
  double *xcm,*xgc,*vcm,*quat,*omega,*ex_space,*ey_space,*ez_space,*conjqm;

  int m = 0;

  if (commflag == INITIAL) {
    for (i = 0; i < n; i++) {
      j = list[i];
      if (bodyown[j] < 0) continue;
      xcm = body[bodyown[j]].xcm;
      buf[m++] = xcm[0];
      buf[m++] = xcm[1];
      buf[m++] = xcm[2];
      xgc = body[bodyown[j]].xgc;
      buf[m++] = xgc[0];
      buf[m++] = xgc[1];
      buf[m++] = xgc[2];
      vcm = body[bodyown[j]].vcm;
      buf[m++] = vcm[0];
      buf[m++] = vcm[1];
      buf[m++] = vcm[2];
      quat = body[bodyown[j]].quat;
      buf[m++] = quat[0];
      buf[m++] = quat[1];
      buf[m++] = quat[2];
      buf[m++] = quat[3];
      omega = body[bodyown[j]].omega;
      buf[m++] = omega[0];
      buf[m++] = omega[1];
      buf[m++] = omega[2];
      ex_space = body[bodyown[j]].ex_space;
      buf[m++] = ex_space[0];
      buf[m++] = ex_space[1];
      buf[m++] = ex_space[2];
      ey_space = body[bodyown[j]].ey_space;
      buf[m++] = ey_space[0];
      buf[m++] = ey_space[1];
      buf[m++] = ey_space[2];
      ez_space = body[bodyown[j]].ez_space;
      buf[m++] = ez_space[0];
      buf[m++] = ez_space[1];
      buf[m++] = ez_space[2];
      conjqm = body[bodyown[j]].conjqm;
      buf[m++] = conjqm[0];
      buf[m++] = conjqm[1];
      buf[m++] = conjqm[2];
      buf[m++] = conjqm[3];
    }

  } else if (commflag == FINAL) {
    for (i = 0; i < n; i++) {
      j = list[i];
      if (bodyown[j] < 0) continue;
      vcm = body[bodyown[j]].vcm;
      buf[m++] = vcm[0];
      buf[m++] = vcm[1];
      buf[m++] = vcm[2];
      omega = body[bodyown[j]].omega;
      buf[m++] = omega[0];
      buf[m++] = omega[1];
      buf[m++] = omega[2];
      conjqm = body[bodyown[j]].conjqm;
      buf[m++] = conjqm[0];
      buf[m++] = conjqm[1];
      buf[m++] = conjqm[2];
      buf[m++] = conjqm[3];
    }

  } else if (commflag == FULL_BODY) {
    for (i = 0; i < n; i++) {
      j = list[i];
      if (bodyown[j] < 0) buf[m++] = 0;
      else {
        buf[m++] = 1;
        memcpy(&buf[m],&body[bodyown[j]],sizeof(Body));
        m += bodysize;
      }
    }
  }

  return m;
}

/* ----------------------------------------------------------------------
   only ghost atoms are looped over
   for FULL_BODY, store a new ghost body if this atom owns it
   for other commflag values, only unpack body info if atom owns it
------------------------------------------------------------------------- */

void FixRigidSmall::unpack_forward_comm(int n, int first, double *buf)
{
  int i,j,last;
  double *xcm,*xgc,*vcm,*quat,*omega,*ex_space,*ey_space,*ez_space,*conjqm;

  int m = 0;
  last = first + n;

  if (commflag == INITIAL) {
    for (i = first; i < last; i++) {
      if (bodyown[i] < 0) continue;
      xcm = body[bodyown[i]].xcm;
      xcm[0] = buf[m++];
      xcm[1] = buf[m++];
      xcm[2] = buf[m++];
      xgc = body[bodyown[i]].xgc;
      xgc[0] = buf[m++];
      xgc[1] = buf[m++];
      xgc[2] = buf[m++];
      vcm = body[bodyown[i]].vcm;
      vcm[0] = buf[m++];
      vcm[1] = buf[m++];
      vcm[2] = buf[m++];
      quat = body[bodyown[i]].quat;
      quat[0] = buf[m++];
      quat[1] = buf[m++];
      quat[2] = buf[m++];
      quat[3] = buf[m++];
      omega = body[bodyown[i]].omega;
      omega[0] = buf[m++];
      omega[1] = buf[m++];
      omega[2] = buf[m++];
      ex_space = body[bodyown[i]].ex_space;
      ex_space[0] = buf[m++];
      ex_space[1] = buf[m++];
      ex_space[2] = buf[m++];
      ey_space = body[bodyown[i]].ey_space;
      ey_space[0] = buf[m++];
      ey_space[1] = buf[m++];
      ey_space[2] = buf[m++];
      ez_space = body[bodyown[i]].ez_space;
      ez_space[0] = buf[m++];
      ez_space[1] = buf[m++];
      ez_space[2] = buf[m++];
      conjqm = body[bodyown[i]].conjqm;
      conjqm[0] = buf[m++];
      conjqm[1] = buf[m++];
      conjqm[2] = buf[m++];
      conjqm[3] = buf[m++];
    }

  } else if (commflag == FINAL) {
    for (i = first; i < last; i++) {
      if (bodyown[i] < 0) continue;
      vcm = body[bodyown[i]].vcm;
      vcm[0] = buf[m++];
      vcm[1] = buf[m++];
      vcm[2] = buf[m++];
      omega = body[bodyown[i]].omega;
      omega[0] = buf[m++];
      omega[1] = buf[m++];
      omega[2] = buf[m++];
      conjqm = body[bodyown[i]].conjqm;
      conjqm[0] = buf[m++];
      conjqm[1] = buf[m++];
      conjqm[2] = buf[m++];
      conjqm[3] = buf[m++];
    }

  } else if (commflag == FULL_BODY) {
    for (i = first; i < last; i++) {
      bodyown[i] = static_cast<int> (buf[m++]);
      if (bodyown[i] == 0) bodyown[i] = -1;
      else {
        j = nlocal_body + nghost_body;
        if (j == nmax_body) grow_body();
        memcpy(&body[j],&buf[m],sizeof(Body));
        m += bodysize;
        body[j].ilocal = i;
        bodyown[i] = j;
        nghost_body++;
      }
    }
  }
}

/* ----------------------------------------------------------------------
   only ghost atoms are looped over
   only pack body info if atom owns it
------------------------------------------------------------------------- */

int FixRigidSmall::pack_reverse_comm(int n, int first, double *buf)
{
  int i,j,m,last;
  double *fcm,*torque,*vcm,*angmom,*xcm, *xgc;

  m = 0;
  last = first + n;

  if (commflag == FORCE_TORQUE) {
    for (i = first; i < last; i++) {
      if (bodyown[i] < 0) continue;
      fcm = body[bodyown[i]].fcm;
      buf[m++] = fcm[0];
      buf[m++] = fcm[1];
      buf[m++] = fcm[2];
      torque = body[bodyown[i]].torque;
      buf[m++] = torque[0];
      buf[m++] = torque[1];
      buf[m++] = torque[2];
    }

  } else if (commflag == VCM_ANGMOM) {
    for (i = first; i < last; i++) {
      if (bodyown[i] < 0) continue;
      vcm = body[bodyown[i]].vcm;
      buf[m++] = vcm[0];
      buf[m++] = vcm[1];
      buf[m++] = vcm[2];
      angmom = body[bodyown[i]].angmom;
      buf[m++] = angmom[0];
      buf[m++] = angmom[1];
      buf[m++] = angmom[2];
    }

  } else if (commflag == XCM_MASS) {
    for (i = first; i < last; i++) {
      if (bodyown[i] < 0) continue;
      xcm = body[bodyown[i]].xcm;
      xgc = body[bodyown[i]].xgc;
      buf[m++] = xcm[0];
      buf[m++] = xcm[1];
      buf[m++] = xcm[2];
      buf[m++] = xgc[0];
      buf[m++] = xgc[1];
      buf[m++] = xgc[2];
      buf[m++] = body[bodyown[i]].mass;
      buf[m++] = static_cast<double>(body[bodyown[i]].natoms);
    }

  } else if (commflag == ITENSOR) {
    for (i = first; i < last; i++) {
      if (bodyown[i] < 0) continue;
      j = bodyown[i];
      buf[m++] = itensor[j][0];
      buf[m++] = itensor[j][1];
      buf[m++] = itensor[j][2];
      buf[m++] = itensor[j][3];
      buf[m++] = itensor[j][4];
      buf[m++] = itensor[j][5];
    }

  } else if (commflag == DOF) {
    for (i = first; i < last; i++) {
      if (bodyown[i] < 0) continue;
      j = bodyown[i];
      buf[m++] = counts[j][0];
      buf[m++] = counts[j][1];
      buf[m++] = counts[j][2];
    }
  }

  return m;
}

/* ----------------------------------------------------------------------
   only unpack body info if own or ghost atom owns the body
------------------------------------------------------------------------- */

void FixRigidSmall::unpack_reverse_comm(int n, int *list, double *buf)
{
  int i,j,k;
  double *fcm,*torque,*vcm,*angmom,*xcm, *xgc;

  int m = 0;

  if (commflag == FORCE_TORQUE) {
    for (i = 0; i < n; i++) {
      j = list[i];
      if (bodyown[j] < 0) continue;
      fcm = body[bodyown[j]].fcm;
      fcm[0] += buf[m++];
      fcm[1] += buf[m++];
      fcm[2] += buf[m++];
      torque = body[bodyown[j]].torque;
      torque[0] += buf[m++];
      torque[1] += buf[m++];
      torque[2] += buf[m++];
    }

  } else if (commflag == VCM_ANGMOM) {
    for (i = 0; i < n; i++) {
      j = list[i];
      if (bodyown[j] < 0) continue;
      vcm = body[bodyown[j]].vcm;
      vcm[0] += buf[m++];
      vcm[1] += buf[m++];
      vcm[2] += buf[m++];
      angmom = body[bodyown[j]].angmom;
      angmom[0] += buf[m++];
      angmom[1] += buf[m++];
      angmom[2] += buf[m++];
    }

  } else if (commflag == XCM_MASS) {
    for (i = 0; i < n; i++) {
      j = list[i];
      if (bodyown[j] < 0) continue;
      xcm = body[bodyown[j]].xcm;
      xgc = body[bodyown[j]].xgc;
      xcm[0] += buf[m++];
      xcm[1] += buf[m++];
      xcm[2] += buf[m++];
      xgc[0] += buf[m++];
      xgc[1] += buf[m++];
      xgc[2] += buf[m++];
      body[bodyown[j]].mass += buf[m++];
      body[bodyown[j]].natoms += static_cast<int>(buf[m++]);
    }

  } else if (commflag == ITENSOR) {
    for (i = 0; i < n; i++) {
      j = list[i];
      if (bodyown[j] < 0) continue;
      k = bodyown[j];
      itensor[k][0] += buf[m++];
      itensor[k][1] += buf[m++];
      itensor[k][2] += buf[m++];
      itensor[k][3] += buf[m++];
      itensor[k][4] += buf[m++];
      itensor[k][5] += buf[m++];
    }

  } else if (commflag == DOF) {
    for (i = 0; i < n; i++) {
      j = list[i];
      if (bodyown[j] < 0) continue;
      k = bodyown[j];
      counts[k][0] += static_cast<int> (buf[m++]);
      counts[k][1] += static_cast<int> (buf[m++]);
      counts[k][2] += static_cast<int> (buf[m++]);
    }
  }
}

/* ----------------------------------------------------------------------
   grow body data structure
------------------------------------------------------------------------- */

void FixRigidSmall::grow_body()
{
  nmax_body += DELTA_BODY;
  body = (Body *) memory->srealloc(body,nmax_body*sizeof(Body),
                                   "rigid/small:body");
}

/* ----------------------------------------------------------------------
   reset atom2body for all owned atoms
   do this via bodyown of atom that owns the body the owned atom is in
   atom2body values can point to original body or any image of the body
------------------------------------------------------------------------- */

void FixRigidSmall::reset_atom2body()
{
  int iowner;

  // iowner = index of atom that owns the body that atom I is in

  int nlocal = atom->nlocal;

  for (int i = 0; i < nlocal; i++) {
    atom2body[i] = -1;
    if (bodytag[i]) {
      iowner = atom->map(bodytag[i]);
      if (iowner == -1)
        error->one(FLERR, "Rigid body atoms {} {} missing on proc {} at step {}",
                   atom->tag[i], bodytag[i], comm->me, update->ntimestep);

      atom2body[i] = bodyown[iowner];
    }
  }
}

/* ---------------------------------------------------------------------- */

void FixRigidSmall::reset_dt()
{
  dtv = update->dt;
  dtf = 0.5 * update->dt * force->ftm2v;
  dtq = 0.5 * update->dt;
}

/* ----------------------------------------------------------------------
   zero linear momentum of each rigid body
   set Vcm to 0.0, then reset velocities of particles via set_v()
------------------------------------------------------------------------- */

void FixRigidSmall::zero_momentum()
{
  double *vcm;
  for (int ibody = 0; ibody < nlocal_body+nghost_body; ibody++) {
    vcm = body[ibody].vcm;
    vcm[0] = vcm[1] = vcm[2] = 0.0;
  }

  // forward communicate of vcm to all ghost copies

  commflag = FINAL;
  comm->forward_comm(this,10);

  // set velocity of atoms in rigid bodues

  evflag = 0;
  set_v();
}

/* ----------------------------------------------------------------------
   zero angular momentum of each rigid body
   set angmom/omega to 0.0, then reset velocities of particles via set_v()
------------------------------------------------------------------------- */

void FixRigidSmall::zero_rotation()
{
  double *angmom,*omega;
  for (int ibody = 0; ibody < nlocal_body+nghost_body; ibody++) {
    angmom = body[ibody].angmom;
    angmom[0] = angmom[1] = angmom[2] = 0.0;
    omega = body[ibody].omega;
    omega[0] = omega[1] = omega[2] = 0.0;
  }

  // forward communicate of omega to all ghost copies

  commflag = FINAL;
  comm->forward_comm(this,10);

  // set velocity of atoms in rigid bodues

  evflag = 0;
  set_v();
}

/* ---------------------------------------------------------------------- */

int FixRigidSmall::modify_param(int narg, char **arg)
{
  if (strcmp(arg[0],"bodyforces") == 0) {
    if (narg < 2) error->all(FLERR,"Illegal fix_modify command");
    if (strcmp(arg[1],"early") == 0) earlyflag = 1;
    else if (strcmp(arg[1],"late") == 0) earlyflag = 0;
    else error->all(FLERR,"Illegal fix_modify command");

    // reset fix mask
    // must do here and not in init,
    // since modify.cpp::init() uses fix masks before calling fix::init()

    for (int i = 0; i < modify->nfix; i++)
      if (strcmp(modify->fix[i]->id,id) == 0) {
        if (earlyflag) modify->fmask[i] |= POST_FORCE;
        else if (!langflag) modify->fmask[i] &= ~POST_FORCE;
        break;
      }

    return 2;
  }

  return 0;
}

/* ---------------------------------------------------------------------- */

void *FixRigidSmall::extract(const char *str, int &dim)
{
  dim = 0;

  if (strcmp(str,"body") == 0) {
    if (!setupflag) return nullptr;
    dim = 1;
    return atom2body;
  }

  if (strcmp(str,"onemol") == 0) {
    dim = 0;
    return onemols;
  }

  // return vector of rigid body masses, for owned+ghost bodies
  // used by granular pair styles, indexed by atom2body

  if (strcmp(str,"masstotal") == 0) {
    if (!setupflag) return nullptr;
    dim = 1;

    if (nmax_mass < nmax_body) {
      memory->destroy(mass_body);
      nmax_mass = nmax_body;
      memory->create(mass_body,nmax_mass,"rigid:mass_body");
    }

    int n = nlocal_body + nghost_body;
    for (int i = 0; i < n; i++)
      mass_body[i] = body[i].mass;

    return mass_body;
  }

  return nullptr;
}

/* ----------------------------------------------------------------------
   return translational KE for all rigid bodies
   KE = 1/2 M Vcm^2
   sum local body results across procs
------------------------------------------------------------------------- */

double FixRigidSmall::extract_ke()
{
  double *vcm;

  double ke = 0.0;
  for (int i = 0; i < nlocal_body; i++) {
    vcm = body[i].vcm;
    ke += body[i].mass * (vcm[0]*vcm[0] + vcm[1]*vcm[1] + vcm[2]*vcm[2]);
  }

  double keall;
  MPI_Allreduce(&ke,&keall,1,MPI_DOUBLE,MPI_SUM,world);

  return 0.5*keall;
}

/* ----------------------------------------------------------------------
   return rotational KE for all rigid bodies
   Erotational = 1/2 I wbody^2
------------------------------------------------------------------------- */

double FixRigidSmall::extract_erotational()
{
  double wbody[3],rot[3][3];
  double *inertia;

  double erotate = 0.0;
  for (int i = 0; i < nlocal_body; i++) {

    // for Iw^2 rotational term, need wbody = angular velocity in body frame
    // not omega = angular velocity in space frame

    inertia = body[i].inertia;
    MathExtra::quat_to_mat(body[i].quat,rot);
    MathExtra::transpose_matvec(rot,body[i].angmom,wbody);
    if (inertia[0] == 0.0) wbody[0] = 0.0;
    else wbody[0] /= inertia[0];
    if (inertia[1] == 0.0) wbody[1] = 0.0;
    else wbody[1] /= inertia[1];
    if (inertia[2] == 0.0) wbody[2] = 0.0;
    else wbody[2] /= inertia[2];

    erotate += inertia[0]*wbody[0]*wbody[0] + inertia[1]*wbody[1]*wbody[1] +
      inertia[2]*wbody[2]*wbody[2];
  }

  double erotateall;
  MPI_Allreduce(&erotate,&erotateall,1,MPI_DOUBLE,MPI_SUM,world);

  return 0.5*erotateall;
}

/* ----------------------------------------------------------------------
   return temperature of collection of rigid bodies
   non-active DOF are removed by fflag/tflag and in tfactor
------------------------------------------------------------------------- */

double FixRigidSmall::compute_scalar()
{
  double wbody[3],rot[3][3];

  double *vcm,*inertia;

  double t = 0.0;

  for (int i = 0; i < nlocal_body; i++) {
    vcm = body[i].vcm;
    t += body[i].mass * (vcm[0]*vcm[0] + vcm[1]*vcm[1] + vcm[2]*vcm[2]);

    // for Iw^2 rotational term, need wbody = angular velocity in body frame
    // not omega = angular velocity in space frame

    inertia = body[i].inertia;
    MathExtra::quat_to_mat(body[i].quat,rot);
    MathExtra::transpose_matvec(rot,body[i].angmom,wbody);
    if (inertia[0] == 0.0) wbody[0] = 0.0;
    else wbody[0] /= inertia[0];
    if (inertia[1] == 0.0) wbody[1] = 0.0;
    else wbody[1] /= inertia[1];
    if (inertia[2] == 0.0) wbody[2] = 0.0;
    else wbody[2] /= inertia[2];

    t += inertia[0]*wbody[0]*wbody[0] + inertia[1]*wbody[1]*wbody[1] +
      inertia[2]*wbody[2]*wbody[2];
  }

  double tall;
  MPI_Allreduce(&t,&tall,1,MPI_DOUBLE,MPI_SUM,world);

  double tfactor = force->mvv2e / ((6.0*nbody - nlinear) * force->boltz);
  tall *= tfactor;
  return tall;
}

/* ----------------------------------------------------------------------
   memory usage of local atom-based arrays
------------------------------------------------------------------------- */

double FixRigidSmall::memory_usage()
{
  int nmax = atom->nmax;
  double bytes = (double)nmax*2 * sizeof(int);
  bytes += (double)nmax * sizeof(imageint);
  bytes += (double)nmax*3 * sizeof(double);
  bytes += (double)maxvatom*6 * sizeof(double);     // vatom
  if (extended) {
    bytes += (double)nmax * sizeof(int);
    if (orientflag) bytes = (double)nmax*orientflag * sizeof(double);
    if (dorientflag) bytes = (double)nmax*3 * sizeof(double);
  }
  bytes += (double)nmax_body * sizeof(Body);
  return bytes;
}

/* ----------------------------------------------------------------------
   debug method for sanity checking of atom/body data pointers
------------------------------------------------------------------------- */

/*
void FixRigidSmall::check(int flag)
{
  for (int i = 0; i < atom->nlocal; i++) {
    if (bodyown[i] >= 0) {
      if (bodytag[i] != atom->tag[i]) {
        printf("Proc %d, step %ld, flag %d\n",comm->me,update->ntimestep,flag);
        errorx->one(FLERR,"BAD AAA");
      }
      if (bodyown[i] < 0 || bodyown[i] >= nlocal_body) {
        printf("Proc %d, step %ld, flag %d\n",comm->me,update->ntimestep,flag);
        errorx->one(FLERR,"BAD BBB");
      }
      if (atom2body[i] != bodyown[i]) {
        printf("Proc %d, step %ld, flag %d\n",comm->me,update->ntimestep,flag);
        errorx->one(FLERR,"BAD CCC");
      }
      if (body[bodyown[i]].ilocal != i) {
        printf("Proc %d, step %ld, flag %d\n",comm->me,update->ntimestep,flag);
        errorx->one(FLERR,"BAD DDD");
      }
    }
  }

  for (int i = 0; i < atom->nlocal; i++) {
    if (bodyown[i] < 0 && bodytag[i] > 0) {
      if (atom2body[i] < 0 || atom2body[i] >= nlocal_body+nghost_body) {
        printf("Proc %d, step %ld, flag %d\n",comm->me,update->ntimestep,flag);
        errorx->one(FLERR,"BAD EEE");
      }
      if (bodytag[i] != atom->tag[body[atom2body[i]].ilocal]) {
        printf("Proc %d, step %ld, flag %d\n",comm->me,update->ntimestep,flag);
        errorx->one(FLERR,"BAD FFF");
      }
    }
  }

  for (int i = atom->nlocal; i < atom->nlocal + atom->nghost; i++) {
    if (bodyown[i] >= 0) {
      if (bodyown[i] < nlocal_body ||
          bodyown[i] >= nlocal_body+nghost_body) {
        printf("Values %d %d: %d %d %d\n",
               i,atom->tag[i],bodyown[i],nlocal_body,nghost_body);
        printf("Proc %d, step %ld, flag %d\n",comm->me,update->ntimestep,flag);
        errorx->one(FLERR,"BAD GGG");
      }
      if (body[bodyown[i]].ilocal != i) {
        printf("Proc %d, step %ld, flag %d\n",comm->me,update->ntimestep,flag);
        errorx->one(FLERR,"BAD HHH");
      }
    }
  }

  for (int i = 0; i < nlocal_body; i++) {
    if (body[i].ilocal < 0 || body[i].ilocal >= atom->nlocal) {
      printf("Proc %d, step %ld, flag %d\n",comm->me,update->ntimestep,flag);
      errorx->one(FLERR,"BAD III");
    }
    if (bodytag[body[i].ilocal] != atom->tag[body[i].ilocal] ||
        bodyown[body[i].ilocal] != i) {
      printf("Proc %d, step %ld, flag %d\n",comm->me,update->ntimestep,flag);
      errorx->one(FLERR,"BAD JJJ");
    }
  }

  for (int i = nlocal_body; i < nlocal_body + nghost_body; i++) {
    if (body[i].ilocal < atom->nlocal ||
        body[i].ilocal >= atom->nlocal + atom->nghost) {
      printf("Proc %d, step %ld, flag %d\n",comm->me,update->ntimestep,flag);
      errorx->one(FLERR,"BAD KKK");
    }
    if (bodyown[body[i].ilocal] != i) {
      printf("Proc %d, step %ld, flag %d\n",comm->me,update->ntimestep,flag);
      errorx->one(FLERR,"BAD LLL");
    }
  }
}
*/<|MERGE_RESOLUTION|>--- conflicted
+++ resolved
@@ -1110,14 +1110,6 @@
     b->angmom[1] = 0.0;
     b->omega[0] = 0.0;
     b->omega[1] = 0.0;
-<<<<<<< HEAD
-    if (langflag && langextra) {
-      langextra[ibody][2] = 0.0;
-      langextra[ibody][3] = 0.0;
-      langextra[ibody][4] = 0.0;
-    }
-=======
->>>>>>> 05e836f5
   }
 }
 
@@ -2123,11 +2115,7 @@
     tensor[0][1] = tensor[1][0] = itensor[ibody][5];
 
     inertia = body[ibody].inertia;
-<<<<<<< HEAD
-    ierror = MathEigen::jacobi3(tensor,inertia,evectors);
-=======
     ierror = MathEigen::jacobi3(tensor,inertia,evectors,1);
->>>>>>> 05e836f5
     if (ierror) error->all(FLERR, "Insufficient Jacobi rotations for rigid body");
 
     ex = body[ibody].ex_space;

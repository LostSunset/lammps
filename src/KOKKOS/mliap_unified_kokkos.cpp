/* ----------------------------------------------------------------------
   LAMMPS - Large-scale Atomic/Molecular Massively Parallel Simulator
   https://www.lammps.org/, Sandia National Laboratories
   LAMMPS development team: developers@lammps.org

   Copyright (2003) Sandia Corporation.  Under the terms of Contract
   DE-AC04-94AL85000 with Sandia Corporation, the U.S. Government retains
   certain rights in this software.  This software is distributed under
   the GNU General Public License.

   See the README file in the top-level LAMMPS directory.
------------------------------------------------------------------------- */

/* ----------------------------------------------------------------------
   Contributing author: Matt Bettencourt (NVIDIA)
------------------------------------------------------------------------- */

#ifdef MLIAP_PYTHON

#include "mliap_unified_kokkos.h"
#include <Python.h>

#include "error.h"
#include "lmppython.h"
#include "memory.h"
#include "mliap_data.h"
#include "mliap_unified_couple_kokkos.h"
#include "pair_mliap.h"
#include "python_compat.h"
#include "utils.h"

using namespace LAMMPS_NS;

/* ---------------------------------------------------------------------- */

template <class DeviceType>
MLIAPDummyDescriptorKokkos<DeviceType>::MLIAPDummyDescriptorKokkos(LAMMPS *_lmp) :
  Pointers(_lmp), MLIAPDummyDescriptor(_lmp), MLIAPDescriptorKokkos<DeviceType>(lmp, this) {}

template <class DeviceType>
MLIAPDummyDescriptorKokkos<DeviceType>::~MLIAPDummyDescriptorKokkos()
{
  // done in base class
  // Py_DECREF(unified_interface);
}

/* ----------------------------------------------------------------------
   invoke compute_descriptors from Cython interface
   ---------------------------------------------------------------------- */

template <class DeviceType>
void MLIAPDummyDescriptorKokkos<DeviceType>::compute_descriptors(class MLIAPData *data)
{
  PyGILState_STATE gstate = PyGILState_Ensure();
  auto *kokkos_data = dynamic_cast<MLIAPDataKokkos<DeviceType>*>(data);
  MLIAPDataKokkosDevice raw_data(*kokkos_data);
  compute_descriptors_python_kokkos(unified_interface, &raw_data);
  if (PyErr_Occurred()) {
    PyErr_Print();
    PyErr_Clear();
    PyGILState_Release(gstate);
    lmp->error->all(FLERR, "Running mliappy unified compute_descriptors failure.");
  }
  PyGILState_Release(gstate);
}

/* ----------------------------------------------------------------------
   invoke compute_forces from Cython interface
   ---------------------------------------------------------------------- */

template <class DeviceType>
void MLIAPDummyDescriptorKokkos<DeviceType>::compute_forces(class MLIAPData *data)
{
  PyGILState_STATE gstate = PyGILState_Ensure();
  auto *kokkos_data = dynamic_cast<MLIAPDataKokkos<DeviceType>*>(data);
  MLIAPDataKokkosDevice raw_data(*kokkos_data);
  compute_forces_python_kokkos(unified_interface, &raw_data);
  if (PyErr_Occurred()) {
    PyErr_Print();
    PyErr_Clear();
    PyGILState_Release(gstate);
    lmp->error->all(FLERR, "Running mliappy unified compute_forces failure.");
  }
  PyGILState_Release(gstate);
}

// not implemented
template <class DeviceType>
void MLIAPDummyDescriptorKokkos<DeviceType>::compute_force_gradients(class MLIAPData *)
{
  error->all(FLERR, "compute_force_gradients not implemented");
}

// not implemented
template <class DeviceType>
void MLIAPDummyDescriptorKokkos<DeviceType>::compute_descriptor_gradients(class MLIAPData *)
{
  error->all(FLERR, "compute_descriptor_gradients not implemented");
}

template <class DeviceType>
void MLIAPDummyDescriptorKokkos<DeviceType>::init()
{
  memory->create(radelem, nelements, "mliap_dummy_descriptor:radelem");
  for (int ielem = 0; ielem < nelements; ielem++) { radelem[ielem] = 1; }

  double cut;
  cutmax = 0.0;
  memory->create(cutsq, nelements, nelements, "mliap/descriptor/dummy:cutsq");
  memory->create(cutghost, nelements, nelements, "mliap/descriptor/dummy:cutghost");
  for (int ielem = 0; ielem < nelements; ielem++) {
    // rcutfac set from python, is global cutoff for all elements
    cut = 2.0 * radelem[ielem] * rcutfac;
    if (cut > cutmax) cutmax = cut;
    cutsq[ielem][ielem] = cut * cut;
    cutghost[ielem][ielem] = cut * cut;
    for (int jelem = ielem + 1; jelem < nelements; jelem++) {
      cut = (radelem[ielem] + radelem[jelem]) * rcutfac;
      cutsq[ielem][jelem] = cutsq[jelem][ielem] = cut * cut;
      cutghost[ielem][jelem] = cutghost[jelem][ielem] = cut * cut;
    }
  }
}

template <class DeviceType>
void MLIAPDummyDescriptorKokkos<DeviceType>::set_elements(char **elems, int nelems)
{
  nelements = nelems;
  elements = new char *[nelems];
  for (int i = 0; i < nelems; i++) { elements[i] = utils::strdup(elems[i]); }
}

/* ---------------------------------------------------------------------- */

template <class DeviceType>
MLIAPDummyModelKokkos<DeviceType>::MLIAPDummyModelKokkos(LAMMPS *lmp, char *coefffilename) :
MLIAPDummyModel(lmp,coefffilename),
MLIAPModelKokkos<DeviceType>(lmp, this)
{
  nonlinearflag = 1;
}

template <class DeviceType>
MLIAPDummyModelKokkos<DeviceType>::~MLIAPDummyModelKokkos()
{
  // manually decrement borrowed reference from Python
  Py_DECREF(unified_interface);
}

template <class DeviceType>
int MLIAPDummyModelKokkos<DeviceType>::get_nparams()
{
  return nparams;
}

template <class DeviceType>
int MLIAPDummyModelKokkos<DeviceType>::get_gamma_nnz(class MLIAPData *)
{
  // TODO: get_gamma_nnz
  return 0;
}

/* ----------------------------------------------------------------------
   invoke compute_gradients from Cython interface
   ---------------------------------------------------------------------- */

template <class DeviceType>
void MLIAPDummyModelKokkos<DeviceType>::compute_gradients(class MLIAPData *data)
{
  PyGILState_STATE gstate = PyGILState_Ensure();
  auto *kokkos_data = dynamic_cast<MLIAPDataKokkos<DeviceType>*>(data);
  MLIAPDataKokkosDevice raw_data(*kokkos_data);
  compute_gradients_python_kokkos(unified_interface, &raw_data);
  if (PyErr_Occurred()) {
    PyErr_Print();
    PyErr_Clear();
    PyGILState_Release(gstate);
    MLIAPModelKokkos<DeviceType>::error->all(FLERR, "Running mliappy unified compute_gradients failure.");
  }
  PyGILState_Release(gstate);
}

// not implemented
template <class DeviceType>
void MLIAPDummyModelKokkos<DeviceType>::compute_gradgrads(class MLIAPData *)
{
  MLIAPModelKokkos<DeviceType>::error->all(FLERR, "compute_gradgrads not implemented");
}

// not implemented
template <class DeviceType>
void MLIAPDummyModelKokkos<DeviceType>::compute_force_gradients(class MLIAPData *)
{
  MLIAPModelKokkos<DeviceType>::error->all(FLERR, "compute_force_gradients not implemented");
}

/* ----------------------------------------------------------------------
   memory usage unclear due to Cython/Python implementation
   ---------------------------------------------------------------------- */

template <class DeviceType>
double MLIAPDummyModelKokkos<DeviceType>::memory_usage()
{
  // TODO: implement memory usage in Cython(?)
  return 0;
}

// not implemented
template <class DeviceType>
void MLIAPDummyModelKokkos<DeviceType>::read_coeffs(char *)
{
  MLIAPModelKokkos<DeviceType>::error->all(FLERR, "read_coeffs not implemented");
}

/* ----------------------------------------------------------------------
   build the unified interface object, connect to dummy model and descriptor
   ---------------------------------------------------------------------- */

template <class DeviceType>
MLIAPBuildUnifiedKokkos_t<DeviceType> LAMMPS_NS::build_unified(char *unified_fname, MLIAPDataKokkos<DeviceType> *data, LAMMPS *lmp,
                                             char *coefffilename)
{
  lmp->python->init();
  PyGILState_STATE gstate = PyGILState_Ensure();

  PyObject *pyMain = PyImport_AddModule("__main__");

  if (!pyMain) {
    PyGILState_Release(gstate);
    lmp->error->all(FLERR, "Could not initialize embedded Python");
  }

  PyImport_ImportModule("mliap_unified_couple_kokkos");

  if (PyErr_Occurred()) {
    PyErr_Print();
    PyErr_Clear();
    PyGILState_Release(gstate);
    lmp->error->all(FLERR, "Loading mliappy unified module failure.");
  }

  // Connect dummy model, dummy descriptor, data to Python unified
  MLIAPDummyModelKokkos<DeviceType> *model = new MLIAPDummyModelKokkos<DeviceType>(lmp, coefffilename);
  MLIAPDummyDescriptorKokkos<DeviceType> *descriptor = new MLIAPDummyDescriptorKokkos<DeviceType>(lmp);

  PyObject *unified_interface = mliap_unified_connect_kokkos(unified_fname, model, descriptor);
  if (PyErr_Occurred()) {
    PyErr_Print();
    PyErr_Clear();
    PyGILState_Release(gstate);
    lmp->error->all(FLERR, "Running mliappy unified module failure.");
  }

  // Borrowed references must be manually incremented
  model->unified_interface = unified_interface;
  Py_INCREF(unified_interface);
  descriptor->unified_interface = unified_interface;
  Py_INCREF(unified_interface);

  PyGILState_Release(gstate);

  MLIAPBuildUnifiedKokkos_t<DeviceType> build = {data, descriptor, model};
  return build;
}

/* ----------------------------------------------------------------------
   set energy for ij atom pairs
   ---------------------------------------------------------------------- */

void LAMMPS_NS::update_pair_energy(MLIAPDataKokkosDevice *data, double *eij)
{
  auto d_eatoms = data->eatoms;
  auto d_pair_i= data->pair_i;
  const auto nlocal = data->nlocal;
  Kokkos::parallel_for(nlocal, KOKKOS_LAMBDA(int ii){
    d_eatoms[ii] = 0;
  });

  Kokkos::parallel_reduce(data->npairs, KOKKOS_LAMBDA(int ii, double &local_sum){
    int i = d_pair_i[ii];
    double e = 0.5 * eij[ii];

    // must not count any contribution where i is not a local atom
    if (i < nlocal) {
      Kokkos::atomic_add(&d_eatoms[i], e);
      local_sum += e;
    }
  },*data->energy);
}

/* ----------------------------------------------------------------------
   set forces for ij atom pairs
   ---------------------------------------------------------------------- */

void LAMMPS_NS::update_pair_forces(MLIAPDataKokkosDevice *data, double *fij)
{
  const auto nlocal = data->nlocal;
  auto *f = data->f;
  auto pair_i = data->pair_i;
  auto j_atoms = data->jatoms;
  auto vflag = data->vflag;
  auto rij = data->rij;
  int vflag_global=data->pairmliap->vflag_global, vflag_atom=data->pairmliap->vflag_atom;
  if (vflag_atom) {
    data->pairmliap->k_vatom.template modify<LMPHostType>();
    data->pairmliap->k_vatom.template sync<LMPDeviceType>();
  }
  auto d_vatom = data->pairmliap->k_vatom.template view<LMPDeviceType>();

  Kokkos::View<double[6], LMPDeviceType> virial("virial");

  Kokkos::parallel_for(data->npairs,KOKKOS_LAMBDA (int ii) {

    int ii3 = ii * 3;
    int i = pair_i[ii];
    int j = j_atoms[ii];
    // must not count any contribution where i is not a local atom
<<<<<<< HEAD
    if (i < nlocal) {
=======
>>>>>>> 05e836f5
      Kokkos::atomic_add(&f[i*3+0], fij[ii3+0]);
      Kokkos::atomic_add(&f[i*3+1], fij[ii3+1]);
      Kokkos::atomic_add(&f[i*3+2], fij[ii3+2]);
      Kokkos::atomic_add(&f[j*3+0],-fij[ii3+0]);
      Kokkos::atomic_add(&f[j*3+1],-fij[ii3+1]);
      Kokkos::atomic_add(&f[j*3+2],-fij[ii3+2]);
      if (vflag) {
        double v[6];
        v[0] = -rij[ii3+0]*fij[ii3+0];
        v[1] = -rij[ii3+1]*fij[ii3+1];
        v[2] = -rij[ii3+2]*fij[ii3+2];
        v[3] = -rij[ii3+0]*fij[ii3+1];
        v[4] = -rij[ii3+0]*fij[ii3+2];
        v[5] = -rij[ii3+1]*fij[ii3+2];
        if (vflag_global) {
          Kokkos::atomic_add(&virial[0], v[0]);
          Kokkos::atomic_add(&virial[1], v[1]);
          Kokkos::atomic_add(&virial[2], v[2]);
          Kokkos::atomic_add(&virial[3], v[3]);
          Kokkos::atomic_add(&virial[4], v[4]);
          Kokkos::atomic_add(&virial[5], v[5]);
        }
        if (vflag_atom ) {
          Kokkos::atomic_add(&d_vatom(i,0), 0.5*v[0]);
          Kokkos::atomic_add(&d_vatom(i,1), 0.5*v[1]);
          Kokkos::atomic_add(&d_vatom(i,2), 0.5*v[2]);
          Kokkos::atomic_add(&d_vatom(i,3), 0.5*v[3]);
          Kokkos::atomic_add(&d_vatom(i,4), 0.5*v[4]);
          Kokkos::atomic_add(&d_vatom(i,5), 0.5*v[5]);

          Kokkos::atomic_add(&d_vatom(j,0), 0.5*v[0]);
          Kokkos::atomic_add(&d_vatom(j,1), 0.5*v[1]);
          Kokkos::atomic_add(&d_vatom(j,2), 0.5*v[2]);
          Kokkos::atomic_add(&d_vatom(j,3), 0.5*v[3]);
          Kokkos::atomic_add(&d_vatom(j,4), 0.5*v[4]);
          Kokkos::atomic_add(&d_vatom(j,5), 0.5*v[5]);
      }
    }
  });

  if (vflag) {
    if (vflag_global) {
      Kokkos::View<double[6], LMPHostType> h_virial("h_virial");
      Kokkos::deep_copy(h_virial,virial);
      for (int i=0;i<6;++i)
        data->pairmliap->virial[i]+=h_virial[i];
    }
    if (vflag_atom) {
      data->pairmliap->k_vatom.template modify<LMPDeviceType>();
      data->pairmliap->k_vatom.template sync<LMPHostType>();
    }
  }
}

/* ----------------------------------------------------------------------
   set energy for i indexed atoms
   ---------------------------------------------------------------------- */

void LAMMPS_NS::update_atom_energy(MLIAPDataKokkosDevice *data, double *ei)
{
  auto d_eatoms = data->eatoms;
  const auto nlocal = data->nlocal;

  Kokkos::parallel_reduce(nlocal, KOKKOS_LAMBDA(int i, double &local_sum){
    double e = ei[i];
<<<<<<< HEAD
    // must not count any contribution where i is not a local atom
    if (i < nlocal) {
      d_eatoms[i] = e;
      local_sum += e;
    }
=======

    d_eatoms[i] = e;
    local_sum += e;
>>>>>>> 05e836f5
  },*data->energy);
}

namespace LAMMPS_NS {
template class MLIAPDummyModelKokkos<LMPDeviceType>;
template class MLIAPDummyDescriptorKokkos<LMPDeviceType>;
template MLIAPBuildUnifiedKokkos_t<LMPDeviceType> LAMMPS_NS::build_unified(char *unified_fname, MLIAPDataKokkos<LMPDeviceType> *data, LAMMPS *lmp,
                                             char *coefffilename);
#ifdef LMP_KOKKOS_GPU
template class MLIAPDummyModelKokkos<LMPHostType>;
template class MLIAPDummyDescriptorKokkos<LMPHostType>;
template MLIAPBuildUnifiedKokkos_t<LMPHostType> LAMMPS_NS::build_unified(char *unified_fname, MLIAPDataKokkos<LMPHostType> *data, LAMMPS *lmp,
                                             char *coefffilename);
#endif
}
#endif
<|MERGE_RESOLUTION|>--- conflicted
+++ resolved
@@ -315,10 +315,6 @@
     int i = pair_i[ii];
     int j = j_atoms[ii];
     // must not count any contribution where i is not a local atom
-<<<<<<< HEAD
-    if (i < nlocal) {
-=======
->>>>>>> 05e836f5
       Kokkos::atomic_add(&f[i*3+0], fij[ii3+0]);
       Kokkos::atomic_add(&f[i*3+1], fij[ii3+1]);
       Kokkos::atomic_add(&f[i*3+2], fij[ii3+2]);
@@ -384,17 +380,9 @@
 
   Kokkos::parallel_reduce(nlocal, KOKKOS_LAMBDA(int i, double &local_sum){
     double e = ei[i];
-<<<<<<< HEAD
-    // must not count any contribution where i is not a local atom
-    if (i < nlocal) {
-      d_eatoms[i] = e;
-      local_sum += e;
-    }
-=======
 
     d_eatoms[i] = e;
     local_sum += e;
->>>>>>> 05e836f5
   },*data->energy);
 }
 

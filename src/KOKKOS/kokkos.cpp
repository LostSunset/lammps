// clang-format off
/* ----------------------------------------------------------------------
   LAMMPS - Large-scale Atomic/Molecular Massively Parallel Simulator
   https://www.lammps.org/, Sandia National Laboratories
   LAMMPS development team: developers@lammps.org

   Copyright (2003) Sandia Corporation.  Under the terms of Contract
   DE-AC04-94AL85000 with Sandia Corporation, the U.S. Government retains
   certain rights in this software.  This software is distributed under
   the GNU General Public License.

   See the README file in the top-level LAMMPS directory.
------------------------------------------------------------------------- */

#include "kokkos.h"

#include "error.h"
#include "force.h"
#include "memory_kokkos.h"
#include "neigh_list_kokkos.h"
#include "neighbor_kokkos.h"

#include <cstring>
#include <cctype>
#include <csignal>

#if defined(_WIN32)
#ifndef WIN32_LEAN_AND_MEAN
#define WIN32_LEAN_AND_MEAN
#endif
#include <windows.h>            // for _getpid()
#else
#include <unistd.h>             // for getpid()
#endif

#ifdef LMP_KOKKOS_GPU
#if (OPEN_MPI) && (OMPI_MAJOR_VERSION >= 2)
#include <mpi-ext.h>
#endif
#endif

using namespace LAMMPS_NS;

int KokkosLMP::is_finalized = 0;
int KokkosLMP::init_ngpus = 0;

/* ---------------------------------------------------------------------- */

KokkosLMP::KokkosLMP(LAMMPS *lmp, int narg, char **arg) : Pointers(lmp)
{
  kokkos_exists = 1;
  lmp->kokkos = this;

  exchange_comm_changed = 0;
  forward_comm_changed = 0;
  forward_pair_comm_changed = 0;
  reverse_pair_comm_changed = 0;
  forward_fix_comm_changed = 0;
  reverse_comm_changed = 0;
  sort_changed = atom_map_changed = 0;

  delete memory;
  memory = new MemoryKokkos(lmp);
  memoryKK = (MemoryKokkos*) memory;

  auto_sync = 1;
  allow_overlap = 1;

  int me = 0;
  MPI_Comm_rank(world,&me);
  if (me == 0)
    error->message(FLERR,"KOKKOS mode with Kokkos version {}.{}.{} is enabled",
                   KOKKOS_VERSION / 10000, (KOKKOS_VERSION % 10000) / 100, KOKKOS_VERSION % 100);

  // process any command-line args that invoke Kokkos settings

  ngpus = 0;
  int device = 0;
  nthreads = 1;

  int iarg = 0;
  while (iarg < narg) {
    if (strcmp(arg[iarg],"d") == 0 || strcmp(arg[iarg],"device") == 0) {
      if (iarg+2 > narg) error->all(FLERR,"Invalid Kokkos command-line args");
      device = utils::inumeric(FLERR, arg[iarg+1], false, lmp);
      iarg += 2;

    } else if (strcmp(arg[iarg],"g") == 0 ||
               strcmp(arg[iarg],"gpus") == 0) {
      if (iarg+2 > narg) error->all(FLERR,"Invalid Kokkos command-line args");
      ngpus = utils::inumeric(FLERR, arg[iarg+1], false, lmp);
#ifndef LMP_KOKKOS_GPU
      if (ngpus > 0)
        error->all(FLERR,"GPUs are requested but Kokkos has not been compiled using a GPU-enabled backend");
#endif

      int skip_gpu = 9999;
      if (iarg+2 < narg && isdigit(arg[iarg+2][0])) {
        skip_gpu = utils::inumeric(FLERR, arg[iarg+2], false, lmp);
        iarg++;
      }
      iarg += 2;

      int set_flag = 0;
      char *str;
      if ((str = getenv("SLURM_LOCALID"))) {
        int local_rank = std::stoi(str);
        device = local_rank % ngpus;
        if (device >= skip_gpu) device++;
        set_flag = 1;
      }
      if ((str = getenv("FLUX_TASK_LOCAL_ID"))) {
        if (ngpus > 0) {
          int local_rank = std::stoi(str);
          device = local_rank % ngpus;
          if (device >= skip_gpu) device++;
          set_flag = 1;
        }
      }
      if ((str = getenv("MPT_LRANK"))) {
        if (ngpus > 0) {
          int local_rank = std::stoi(str);
          device = local_rank % ngpus;
          if (device >= skip_gpu) device++;
          set_flag = 1;
        }
      }
      if ((str = getenv("MV2_COMM_WORLD_LOCAL_RANK"))) {
        if (ngpus > 0) {
          int local_rank = std::stoi(str);
          device = local_rank % ngpus;
          if (device >= skip_gpu) device++;
          set_flag = 1;
        }
      }
      if ((str = getenv("OMPI_COMM_WORLD_LOCAL_RANK"))) {
        if (ngpus > 0) {
          int local_rank = std::stoi(str);
          device = local_rank % ngpus;
          if (device >= skip_gpu) device++;
          set_flag = 1;
        }
      }
      if ((str = getenv("PMI_LOCAL_RANK"))) {
        if (ngpus > 0) {
          int local_rank = std::stoi(str);
          device = local_rank % ngpus;
          if (device >= skip_gpu) device++;
          set_flag = 1;
        }
      }
      if ((str = getenv("PALS_LOCAL_RANKID"))) {
        if (ngpus > 0) {
          int local_rank = atoi(str);
          device = local_rank % ngpus;
          if (device >= skip_gpu) device++;
          set_flag = 1;
        }
      }

      if (ngpus > 1 && !set_flag)
        error->all(FLERR,"Could not determine local MPI rank for multiple "
                           "GPUs with Kokkos because MPI library not recognized");

    } else if (strcmp(arg[iarg],"t") == 0 ||
               strcmp(arg[iarg],"threads") == 0) {
      nthreads = utils::inumeric(FLERR, arg[iarg+1], false, lmp);

      if (nthreads <= 0)
        error->all(FLERR,"Invalid number of threads requested for Kokkos: must be 1 or greater");

      iarg += 2;

    } else error->all(FLERR,"Invalid Kokkos command-line arg: {}", arg[iarg]);
  }

  // Initialize Kokkos. However, we cannot change any
  // Kokkos library parameters after the first initalization

  Kokkos::InitializationSettings args;

  if (args.has_num_threads()) {
    if ((args.get_num_threads() != nthreads) || (args.get_device_id() != device))
      if (me == 0)
        error->warning(FLERR,"Kokkos package already initalized. Cannot change parameters");
    nthreads = args.get_num_threads();
    device = args.get_device_id();
    ngpus = init_ngpus;
  } else {
    args.set_num_threads(nthreads);
    args.set_device_id(device);
    init_ngpus = ngpus;
  }

  if ((me == 0) && (ngpus > 0))
    utils::logmesg(lmp, "  will use up to {} GPU(s) per node\n", ngpus);

#ifdef LMP_KOKKOS_GPU
  if (ngpus <= 0)
    error->all(FLERR,"Kokkos has been compiled with GPU-enabled backend but no GPUs are requested");
#endif

#if !defined(KOKKOS_ENABLE_OPENMP) && !defined(KOKKOS_ENABLE_THREADS)
  if (nthreads > 1)
    error->all(FLERR,"Multiple CPU threads are requested but Kokkos has not been compiled using a threading-enabled backend");
#endif

#ifndef KOKKOS_ENABLE_SERIAL
  if (nthreads == 1 && me == 0)
    error->warning(FLERR,"When using a single thread, the Kokkos Serial backend "
                         "(i.e. Makefile.kokkos_mpi_only) gives better performance "
                         "than the OpenMP backend");
#endif

  KokkosLMP::initialize(args,error);

  // default settings for package kokkos command

  binsize = 0.0;
#if defined(LMP_KOKKOS_GPU)
  gpu_aware_flag = 1;
#else
  gpu_aware_flag = 0;
#endif
  neigh_thread = 0;
  neigh_thread_set = 0;
  neigh_transpose = 0;
  if (ngpus > 0) {
    neighflag = FULL;
    neighflag_qeq = FULL;
    newtonflag = 0;

    exchange_comm_classic = forward_comm_classic = reverse_comm_classic = 0;
    forward_pair_comm_classic = reverse_pair_comm_classic = forward_fix_comm_classic = 0;
    sort_classic = 0;
    atom_map_classic = 0;

    exchange_comm_on_host = forward_comm_on_host = reverse_comm_on_host = 0;
  } else {
    if (nthreads > 1) {
      neighflag = HALFTHREAD;
      neighflag_qeq = HALFTHREAD;
    } else {
      neighflag = HALF;
      neighflag_qeq = HALF;
    }
    newtonflag = 1;

    exchange_comm_classic = forward_comm_classic = reverse_comm_classic = 1;
    forward_pair_comm_classic = reverse_pair_comm_classic = forward_fix_comm_classic = 1;
    sort_classic = 1;
    atom_map_classic = 1;

    exchange_comm_on_host = forward_comm_on_host = reverse_comm_on_host = 0;
  }

#ifdef LMP_KOKKOS_GPU

  // check and warn about GPU-aware MPI availability when using multiple MPI tasks
  // change default only if we can detect that GPU-aware MPI is not available

  int nmpi = 0;
  MPI_Comm_size(world,&nmpi);
  if (nmpi > 1) {

    // for detecting GPU-aware MPI support:
    // the variable int have_gpu_aware
    // - is  1 if GPU-aware MPI support is available
    // - is  0 if GPU-aware MPI support is unavailable
    // - is -1 if GPU-aware MPI support is unknown

    int have_gpu_aware = -1;

    // OpenMPI

#if (OPEN_MPI)
#if (OMPI_MAJOR_VERSION >= 2)

#if defined(KOKKOS_ENABLE_CUDA)
#if defined(OMPI_HAVE_MPI_EXT_CUDA) && OMPI_HAVE_MPI_EXT_CUDA
    have_gpu_aware = MPIX_Query_cuda_support();
#endif
#endif

#if defined(KOKKOS_ENABLE_HIP)
#if defined(OMPI_HAVE_MPI_EXT_ROCM) && OMPI_HAVE_MPI_EXT_ROCM
    have_gpu_aware = MPIX_Query_rocm_support();
#elif (OMPI_MAJOR_VERSION < 5)
    have_gpu_aware = 0;
#endif
#endif

#else
    have_gpu_aware = 0;
#endif // OMPI_MAJOR_VERSION >= 2

    if (gpu_aware_flag == 1 && have_gpu_aware == 0) {
      if (me == 0)
        error->warning(FLERR,"Turning off GPU-aware MPI since it is not detected, "
                       "use '-pk kokkos gpu/aware on' to override");
      gpu_aware_flag = 0;
    }

#endif // OPEN_MPI

    // IBM Spectrum MPI

#if defined(MPI_VERSION) && (MPI_VERSION > 2)

    int len;
    char mpi_version[MPI_MAX_LIBRARY_VERSION_STRING];
    MPI_Get_library_version(mpi_version, &len);
    if (strstr(&mpi_version[0], "Spectrum") != nullptr) {
      char* str;
      have_gpu_aware = 0;
      if ((str = getenv("OMPI_MCA_pml_pami_enable_cuda")))
        if ((strcmp(str,"1") == 0))
          have_gpu_aware = 1;

      if (!have_gpu_aware) {
        if (me == 0)
          error->warning(FLERR,"The Spectrum MPI '-gpu' flag is not set. Disabling GPU-aware MPI");
        gpu_aware_flag = 0;
      }
    }
#endif

    if (have_gpu_aware == -1) {
      // MVAPICH2
#if defined(MPICH) && defined(MVAPICH2_VERSION)
      char* str;
      have_gpu_aware = 0;
      if ((str = getenv("MV2_USE_CUDA")))
        if ((strcmp(str,"1") == 0))
          have_gpu_aware = 1;

      if (!have_gpu_aware) {
        if (me == 0)
          error->warning(FLERR,"MVAPICH2 'MV2_USE_CUDA' environment variable is not set. Disabling GPU-aware MPI");
        gpu_aware_flag = 0;
      }
      // pure MPICH or some MPICH derivative
      // check for Cray MPICH which has GPU-aware support
#elif defined(MPICH) && !defined(MVAPICH2_VERSION)
      char* str;
      have_gpu_aware = 0;
      if ((str = getenv("MPICH_GPU_SUPPORT_ENABLED")))
        if ((strcmp(str,"1") == 0))
          have_gpu_aware = 1;

      if (!have_gpu_aware) {
        if (me == 0)
          error->warning(FLERR,"Detected MPICH. Disabling GPU-aware MPI");
        gpu_aware_flag = 0;
      }
#else
      if (me == 0)
        error->warning(FLERR,"Kokkos with GPU-enabled backend assumes GPU-aware MPI is available,"
                       " but cannot determine if this is the case\n         try"
                       " '-pk kokkos gpu/aware off' if getting segmentation faults");
#endif
    }
  } // nmpi > 0
#endif // LMP_KOKKOS_GPU

#ifdef KILL_KOKKOS_ON_SIGSEGV
  signal(SIGSEGV, my_signal_handler);
#endif
}

/* ---------------------------------------------------------------------- */

void KokkosLMP::initialize(const Kokkos::InitializationSettings& args, Error *error)
{
  if (!Kokkos::is_initialized()) {
    if (is_finalized)
      error->all(FLERR,"Kokkos package already finalized, cannot re-initialize");
    Kokkos::initialize(args);
  }
}

/* ---------------------------------------------------------------------- */

void KokkosLMP::finalize()
{
  if (Kokkos::is_initialized() && !is_finalized)
    Kokkos::finalize();
  is_finalized = 1;
}

/* ----------------------------------------------------------------------
   invoked by package kokkos command
------------------------------------------------------------------------- */

void KokkosLMP::accelerator(int narg, char **arg)
{
  int iarg = 0;
  while (iarg < narg) {
    if (strcmp(arg[iarg],"neigh") == 0) {
      if (iarg+2 > narg) error->all(FLERR,"Illegal package kokkos command");
      if (strcmp(arg[iarg+1],"full") == 0) neighflag = FULL;
      else if (strcmp(arg[iarg+1],"half") == 0) {
        if (nthreads > 1 || ngpus > 0)
          neighflag = HALFTHREAD;
        else
          neighflag = HALF;
      }
      else error->all(FLERR,"Illegal package kokkos command");
      iarg += 2;
    } else if (strcmp(arg[iarg],"neigh/qeq") == 0) {
      if (iarg+2 > narg) error->all(FLERR,"Illegal package kokkos command");
      if (strcmp(arg[iarg+1],"full") == 0) neighflag_qeq = FULL;
      else if (strcmp(arg[iarg+1],"half") == 0) {
        if (nthreads > 1 || ngpus > 0)
          neighflag_qeq = HALFTHREAD;
        else
          neighflag_qeq = HALF;
      }
      else error->all(FLERR,"Illegal package kokkos command");
      iarg += 2;
    } else if (strcmp(arg[iarg],"binsize") == 0) {
      if (iarg+2 > narg) error->all(FLERR,"Illegal package kokkos command");
      binsize = utils::numeric(FLERR,arg[iarg+1],false,lmp);
      iarg += 2;
    } else if (strcmp(arg[iarg],"newton") == 0) {
      if (iarg+2 > narg) error->all(FLERR,"Illegal package kokkos command");
      newtonflag = utils::logical(FLERR,arg[iarg+1],false,lmp);
      iarg += 2;
    } else if (strcmp(arg[iarg],"comm") == 0) {
      if (iarg+2 > narg) error->all(FLERR,"Illegal package kokkos command");
      if (strcmp(arg[iarg+1],"no") == 0) {
        exchange_comm_classic = forward_comm_classic = reverse_comm_classic = 1;
        forward_pair_comm_classic = reverse_pair_comm_classic = forward_fix_comm_classic = 1;

        exchange_comm_on_host = forward_comm_on_host = reverse_comm_on_host = 0;
      } else if (strcmp(arg[iarg+1],"host") == 0) {
        exchange_comm_classic = forward_comm_classic = reverse_comm_classic = 0;
        forward_pair_comm_classic = reverse_pair_comm_classic = forward_fix_comm_classic = 1;

        exchange_comm_on_host = forward_comm_on_host = reverse_comm_on_host = 1;
      } else if (strcmp(arg[iarg+1],"device") == 0) {
        exchange_comm_classic = forward_comm_classic = reverse_comm_classic = 0;
        forward_pair_comm_classic = reverse_pair_comm_classic = forward_fix_comm_classic = 0;

        exchange_comm_on_host = forward_comm_on_host = reverse_comm_on_host = 0;
      } else error->all(FLERR,"Illegal package kokkos command");
      iarg += 2;
    } else if (strcmp(arg[iarg],"comm/exchange") == 0) {
      if (iarg+2 > narg) error->all(FLERR,"Illegal package kokkos command");
      if (strcmp(arg[iarg+1],"no") == 0) exchange_comm_classic = 1;
      else if (strcmp(arg[iarg+1],"host") == 0) {
        exchange_comm_classic = 0;
        exchange_comm_on_host = 1;
      } else if (strcmp(arg[iarg+1],"device") == 0) {
        exchange_comm_classic = 0;
        exchange_comm_on_host = 0;
      } else error->all(FLERR,"Illegal package kokkos command");
      exchange_comm_changed = 0;
      iarg += 2;
    } else if (strcmp(arg[iarg],"comm/forward") == 0) {
      if (iarg+2 > narg) error->all(FLERR,"Illegal package kokkos command");
      if (strcmp(arg[iarg+1],"no") == 0) forward_comm_classic = 1;
      else if (strcmp(arg[iarg+1],"host") == 0) {
        forward_comm_classic = 0;
        forward_comm_on_host = 1;
      } else if (strcmp(arg[iarg+1],"device") == 0) {
        forward_comm_classic = 0;
        forward_comm_on_host = 0;
      } else error->all(FLERR,"Illegal package kokkos command");
      forward_comm_changed = 0;
      iarg += 2;
    } else if (strcmp(arg[iarg],"comm/pair/forward") == 0) {
      if (iarg+2 > narg) error->all(FLERR,"Illegal package kokkos command");
      if (strcmp(arg[iarg+1],"no") == 0) forward_pair_comm_classic = 1;
      else if (strcmp(arg[iarg+1],"host") == 0) forward_pair_comm_classic = 1;
      else if (strcmp(arg[iarg+1],"device") == 0) forward_pair_comm_classic = 0;
      else error->all(FLERR,"Illegal package kokkos command");
      forward_pair_comm_changed = 0;
      iarg += 2;
    } else if (strcmp(arg[iarg],"comm/pair/reverse") == 0) {
      if (iarg+2 > narg) error->all(FLERR,"Illegal package kokkos command");
      if (strcmp(arg[iarg+1],"no") == 0) reverse_pair_comm_classic = 1;
      else if (strcmp(arg[iarg+1],"host") == 0) reverse_pair_comm_classic = 1;
      else if (strcmp(arg[iarg+1],"device") == 0) reverse_pair_comm_classic = 0;
      else error->all(FLERR,"Illegal package kokkos command");
      reverse_pair_comm_changed = 0;
      iarg += 2;
    } else if (strcmp(arg[iarg],"comm/fix/forward") == 0) {
      if (iarg+2 > narg) error->all(FLERR,"Illegal package kokkos command");
      if (strcmp(arg[iarg+1],"no") == 0) forward_fix_comm_classic = 1;
      else if (strcmp(arg[iarg+1],"host") == 0) forward_fix_comm_classic = 1;
      else if (strcmp(arg[iarg+1],"device") == 0) forward_fix_comm_classic = 0;
      else error->all(FLERR,"Illegal package kokkos command");
      forward_fix_comm_changed = 0;
      iarg += 2;
    } else if (strcmp(arg[iarg],"comm/reverse") == 0) {
      if (iarg+2 > narg) error->all(FLERR,"Illegal package kokkos command");
      else if (strcmp(arg[iarg+1],"no") == 0) reverse_comm_classic = 1;
      else if (strcmp(arg[iarg+1],"host") == 0) {
        reverse_comm_classic = 0;
        reverse_comm_on_host = 1;
      } else if (strcmp(arg[iarg+1],"device") == 0) {
        reverse_comm_classic = 0;
        reverse_comm_on_host = 0;
      } else error->all(FLERR,"Illegal package kokkos command");
      reverse_comm_changed = 0;
      iarg += 2;
    } else if (strcmp(arg[iarg],"sort") == 0) {
      if (iarg+2 > narg) error->all(FLERR,"Illegal package kokkos command");
      else if (strcmp(arg[iarg+1],"no") == 0) sort_classic = 1;
      else if (strcmp(arg[iarg+1],"host") == 0) sort_classic = 1;
      else if (strcmp(arg[iarg+1],"device") == 0) sort_classic = 0;
      else error->all(FLERR,"Illegal package kokkos command");
      sort_changed = 0;
      iarg += 2;
    } else if (strcmp(arg[iarg],"atom/map") == 0) {
      if (iarg+2 > narg) error->all(FLERR,"Illegal package kokkos command");
      else if (strcmp(arg[iarg+1],"no") == 0) atom_map_classic = 1;
      else if (strcmp(arg[iarg+1],"host") == 0) atom_map_classic = 1;
      else if (strcmp(arg[iarg+1],"device") == 0) atom_map_classic = 0;
      else error->all(FLERR,"Illegal package kokkos command");
      atom_map_changed = 0;
      iarg += 2;
    } else if ((strcmp(arg[iarg],"gpu/aware") == 0)
               || (strcmp(arg[iarg],"cuda/aware") == 0)) {
      if (iarg+2 > narg) error->all(FLERR,"Illegal package kokkos command");
      gpu_aware_flag = utils::logical(FLERR,arg[iarg+1],false,lmp);
      iarg += 2;
    } else if (strcmp(arg[iarg],"pair/only") == 0) {
      if (iarg+2 > narg) error->all(FLERR,"Illegal package kokkos command");
      lmp->pair_only_flag = utils::logical(FLERR,arg[iarg+1],false,lmp);
      iarg += 2;
    } else if (strcmp(arg[iarg],"neigh/thread") == 0) {
      if (iarg+2 > narg) error->all(FLERR,"Illegal package kokkos command");
      neigh_thread = utils::logical(FLERR,arg[iarg+1],false,lmp);
      neigh_thread_set = 1;
      iarg += 2;
    } else if (strcmp(arg[iarg],"neigh/transpose") == 0) {
      if (iarg+2 > narg) error->all(FLERR,"Illegal package kokkos command");
      neigh_transpose = utils::logical(FLERR,arg[iarg+1],false,lmp);
      iarg += 2;
    } else error->all(FLERR,"Illegal package kokkos command");
  }

#ifdef LMP_KOKKOS_GPU

  int nmpi = 0;
  MPI_Comm_size(world,&nmpi);

  // if "gpu/aware off" or "pair/only on", and "comm device", change to "comm no"

  if ((!gpu_aware_flag && nmpi > 1) || lmp->pair_only_flag) {
    if (exchange_comm_classic == 0 && exchange_comm_on_host == 0) {
      exchange_comm_classic = 1;
      exchange_comm_changed = 1;
    }
    if (forward_comm_classic == 0 && forward_comm_on_host == 0) {
      forward_comm_classic = 1;
      forward_comm_changed = 1;
    }
    if (forward_pair_comm_classic == 0) {
      forward_pair_comm_classic = 1;
      forward_pair_comm_changed = 1;
    }
    if (reverse_pair_comm_classic == 0) {
      reverse_pair_comm_classic = 1;
      reverse_pair_comm_changed = 1;
    }
    if (forward_fix_comm_classic == 0) {
      forward_fix_comm_classic = 1;
      forward_fix_comm_changed = 1;
    }
    if (reverse_comm_classic == 0 && reverse_comm_on_host == 0) {
      reverse_comm_classic = 1;
      reverse_comm_changed = 1;
    }
  }

  if (lmp->pair_only_flag) {
    if (sort_classic == 0) {
      sort_classic = 1;
      sort_changed = 1;
    }
    if (atom_map_classic == 0) {
      atom_map_classic = 1;
      atom_map_changed = 1;
    }
  }

  // if "gpu/aware on" and "pair/only off", and comm flags were changed previously, change them back

  if (gpu_aware_flag && !lmp->pair_only_flag) {
    if (exchange_comm_changed) {
      exchange_comm_classic = 0;
      exchange_comm_changed = 0;
    }
    if (forward_comm_changed) {
      forward_comm_classic = 0;
      forward_comm_changed = 0;
    }
    if (forward_pair_comm_changed) {
      forward_pair_comm_classic = 0;
      forward_pair_comm_changed = 0;
    }
    if (reverse_pair_comm_changed) {
      reverse_pair_comm_classic = 0;
      reverse_pair_comm_changed = 0;
    }
    if (forward_fix_comm_changed) {
      forward_fix_comm_classic = 0;
      forward_fix_comm_changed = 0;
    }
    if (reverse_comm_changed) {
      reverse_comm_classic = 0;
      reverse_comm_changed = 0;
    }
  }

  if (lmp->pair_only_flag) {
    if (sort_changed) {
      sort_classic = 0;
      sort_changed = 0;
    }
    if (atom_map_changed) {
      atom_map_classic = 0;
      atom_map_changed = 0;
    }
  }

#endif

  // set newton flags
  // set neighbor binsize, same as neigh_modify command

  force->newton = force->newton_pair = force->newton_bond = newtonflag;

  if (neigh_thread && newtonflag)
    error->all(FLERR,"Must use KOKKOS package option 'newton off' with 'neigh/thread on'");

  neighbor->binsize_user = binsize;
  if (binsize <= 0.0) neighbor->binsizeflag = 0;
  else neighbor->binsizeflag = 1;
}

/* ----------------------------------------------------------------------
   called by Finish
------------------------------------------------------------------------- */

bigint KokkosLMP::neigh_count(int m)
{
<<<<<<< HEAD
  bigint nneigh = 0;
=======
  int inum = 0;
  bigint nneigh = 0;

  ArrayTypes<LMPHostType>::t_int_1d h_ilist;
  ArrayTypes<LMPHostType>::t_int_1d h_numneigh;
>>>>>>> b09e88a1

  NeighborKokkos *nk = (NeighborKokkos *) neighbor;
  if (nk->lists[m]->execution_space == Host) {
    NeighListKokkos<LMPHostType>* nlistKK = (NeighListKokkos<LMPHostType>*) nk->lists[m];
    int inum = nlistKK->inum;
    auto d_ilist = nlistKK->d_ilist;
    auto d_numneigh = nlistKK->d_numneigh;
    Kokkos::parallel_reduce(Kokkos::RangePolicy<LMPHostType>(0,inum), LAMMPS_LAMBDA(int ii, bigint &nneigh) {
      const int i = d_ilist[ii];
      nneigh += d_numneigh[i];
    },nneigh);

  } else if (nk->lists[m]->execution_space == Device) {
    NeighListKokkos<LMPDeviceType>* nlistKK = (NeighListKokkos<LMPDeviceType>*) nk->lists[m];
    int inum = nlistKK->inum;
    auto d_ilist = nlistKK->d_ilist;
    auto d_numneigh = nlistKK->d_numneigh;
    Kokkos::parallel_reduce(Kokkos::RangePolicy<LMPDeviceType>(0,inum), LAMMPS_LAMBDA(int ii, bigint &nneigh) {
      const int i = d_ilist[ii];
      nneigh += d_numneigh[i];
    },nneigh);
  }

  return nneigh;
}

void KokkosLMP::my_signal_handler(int sig)
{
  if (sig == SIGSEGV) {
#if defined(_WIN32)
    // there is no kill() function on Windows
    exit(1);
#else
    kill(getpid(),SIGABRT);
#endif
  }
}<|MERGE_RESOLUTION|>--- conflicted
+++ resolved
@@ -648,37 +648,30 @@
 
 bigint KokkosLMP::neigh_count(int m)
 {
-<<<<<<< HEAD
-  bigint nneigh = 0;
-=======
   int inum = 0;
   bigint nneigh = 0;
 
   ArrayTypes<LMPHostType>::t_int_1d h_ilist;
   ArrayTypes<LMPHostType>::t_int_1d h_numneigh;
->>>>>>> b09e88a1
 
   NeighborKokkos *nk = (NeighborKokkos *) neighbor;
   if (nk->lists[m]->execution_space == Host) {
     NeighListKokkos<LMPHostType>* nlistKK = (NeighListKokkos<LMPHostType>*) nk->lists[m];
-    int inum = nlistKK->inum;
-    auto d_ilist = nlistKK->d_ilist;
-    auto d_numneigh = nlistKK->d_numneigh;
-    Kokkos::parallel_reduce(Kokkos::RangePolicy<LMPHostType>(0,inum), LAMMPS_LAMBDA(int ii, bigint &nneigh) {
-      const int i = d_ilist[ii];
-      nneigh += d_numneigh[i];
-    },nneigh);
-
+    inum = nlistKK->inum;
+    h_ilist = Kokkos::create_mirror_view(nlistKK->d_ilist);
+    h_numneigh = Kokkos::create_mirror_view(nlistKK->d_numneigh);
+    Kokkos::deep_copy(h_ilist,nlistKK->d_ilist);
+    Kokkos::deep_copy(h_numneigh,nlistKK->d_numneigh);
   } else if (nk->lists[m]->execution_space == Device) {
     NeighListKokkos<LMPDeviceType>* nlistKK = (NeighListKokkos<LMPDeviceType>*) nk->lists[m];
-    int inum = nlistKK->inum;
-    auto d_ilist = nlistKK->d_ilist;
-    auto d_numneigh = nlistKK->d_numneigh;
-    Kokkos::parallel_reduce(Kokkos::RangePolicy<LMPDeviceType>(0,inum), LAMMPS_LAMBDA(int ii, bigint &nneigh) {
-      const int i = d_ilist[ii];
-      nneigh += d_numneigh[i];
-    },nneigh);
-  }
+    inum = nlistKK->inum;
+    h_ilist = Kokkos::create_mirror_view(nlistKK->d_ilist);
+    h_numneigh = Kokkos::create_mirror_view(nlistKK->d_numneigh);
+    Kokkos::deep_copy(h_ilist,nlistKK->d_ilist);
+    Kokkos::deep_copy(h_numneigh,nlistKK->d_numneigh);
+  }
+
+  for (int i = 0; i < inum; i++) nneigh += h_numneigh[h_ilist[i]];
 
   return nneigh;
 }

--- conflicted
+++ resolved
@@ -8,11 +8,7 @@
 if(DOWNLOAD_EIGEN3)
   message(STATUS "Eigen3 download requested - we will build our own")
 
-<<<<<<< HEAD
-  set(EIGEN3_URL "https://download.lammps.org/thirdparty/eigen-3.4.0.tar.gz" CACHE STRING "URL for Eigen3 tarball")
-=======
   set(EIGEN3_URL "${LAMMPS_THIRDPARTY_URL}/eigen-3.4.0.tar.gz" CACHE STRING "URL for Eigen3 tarball")
->>>>>>> d8b37601
   set(EIGEN3_MD5 "4c527a9171d71a72a9d4186e65bea559" CACHE STRING "MD5 checksum of Eigen3 tarball")
   mark_as_advanced(EIGEN3_URL)
   mark_as_advanced(EIGEN3_MD5)

---
<<<<<<< HEAD
lammps_version: 23 Jun 2022
date_generated: Tue Jan 10 20:39:52 2023
=======
lammps_version: 3 Nov 2022
date_generated: Sat Dec 17 13:40:39 2022
>>>>>>> 554db7da
epsilon: 5e-14
skip_tests: gpu intel kokkos_omp single
prerequisites: ! |
  atom full
  pair dpd/tstat
pre_commands: ! |
  variable newton_pair delete
  variable newton_pair index on
  comm_modify vel yes
post_commands: ! ""
input_file: in.fourmol
pair_style: dpd/tstat 100.0 100.0 8.0 55667788
pair_coeff: ! |
  * * 4.0
  1 1 4.0
  2 2 2.0
  2 4 1.0
  3 3 3.2
  4 4 3.1
  5 5 3.1
extract: ! ""
natoms: 29
init_vdwl: 0
init_coul: 0
init_stress: ! |-
  -5.4488141611208846e+01  5.0425007684368474e+01  1.9121784971844043e+01 -3.5879769699801449e+00  3.0108651077592590e+01  3.1601901966734758e+01
init_forces: ! |2
    1 -7.6357941668123104e+00  6.8892584779285500e+00 -1.1027921155503866e+00
    2 -5.0930076357004017e+00  3.1874868163348284e+00  1.0662232686489794e+00
    3  5.1398307253756714e+00 -7.4414134723946619e+00 -2.8269545474883158e+00
    4  8.4713034058034715e+00  1.2499784819793238e+00  1.7541136137423243e+00
    5  2.8717149411351244e+00 -5.1403891952375824e-02 -2.2442744450125276e+00
    6  1.2461773286324702e+00  1.4019250682641902e+00 -5.9072566384647018e+00
    7 -4.9932604943641229e-01 -7.4058315511215991e+00  5.9565324192205393e-01
    8  2.8353698891208601e+00 -5.7660227162626887e-01 -2.9072425926288920e-01
    9  3.7139953925755864e+00  5.7851095682403226e+00 -1.8537611316108353e+00
   10  1.8300403019228182e+00 -2.5431146793048720e+00 -5.9153560492918000e+00
   11  6.3993975225773125e-01 -5.3338198971059070e+00  1.6466521237276965e+00
   12 -7.6894361051207065e+00  6.2189529348042010e+00  1.4806934066602921e+00
   13 -3.2256976572577170e+00  4.7984493521358411e+00  3.8225599692281582e+00
   14 -6.0220587223986479e+00  1.8607014220097087e-01  7.2167935354079429e+00
   15  4.8284197597882299e+00 -5.6149941174838736e+00  1.2209366552160552e+00
   16 -3.9914151267446796e+00 -2.0571423143449632e+00 -1.6455934611445420e+00
   17  2.9100412099623734e+00 -1.0796486582280967e-01  1.5035323664046843e-01
   18 -2.4743495275458276e+00 -3.6500716232835240e+00  6.1846952992687623e+00
   19 -5.7104568502585928e-01  5.8026784017564994e+00 -6.4204712235183292e+00
   20  1.7875087473939488e+00 -4.7264662544317115e-01 -6.0582332972533126e-01
   21 -9.2045104214693807e-01  8.0844589602500405e-01 -5.3339408995657867e-01
   22  2.7048839098326583e+00 -2.5307759405895620e+00 -1.4995483875068769e+00
   23 -2.5687658443123187e+00 -1.7493698761229561e+00 -1.0302699367183883e+00
   24  2.3630077775470149e+00  9.1027421894871619e-01  3.0338811725036763e+00
   25 -8.9855492384026114e-01  1.3204043245707475e+00  8.0232996301489723e-01
   26  4.0568321980062404e-02  1.9313371968216786e+00  2.4731930688896604e+00
   27  8.3309998377557859e-01 -1.7840371387442175e+00  1.8989437727458425e+00
   28  1.2938159156310900e+00  4.3272250408611566e+00 -3.4036146921126775e+00
   29 -1.9198148763926151e+00 -3.4984076555312669e+00  1.9328119797473688e+00
run_vdwl: 0
run_coul: 0
run_stress: ! |2-
   3.2245298702199896e+01  3.4060239270094257e+01  4.0119160940850151e+01 -7.5081867352837406e+01 -3.9900264259818456e+01  4.3649932939245197e+01
run_forces: ! |2
    1 -3.6398586406786109e+00  4.7930342605055687e+00 -2.9540187438093484e+00
    2 -3.1353308397791313e+00  9.8500293293706811e+00  4.2503411353677869e+00
    3 -2.6746317422778271e-01  7.9384676565402774e+00  2.4342343369484434e+00
    4 -8.8087602095411888e-01  2.0092663214515678e+00  1.1780591753965752e+00
    5 -8.3025085390880271e-01 -5.3936470968293113e+00  1.7557638532452331e+00
    6  6.7245898668033108e+00 -6.7038213431220726e+00 -1.0561891011568994e+01
    7 -5.6858575197059980e-01 -4.4359190082106581e+00  2.9140456018998697e+00
    8 -2.2768746919741218e+00 -1.8610505795844727e+00  2.4874382300783910e+00
    9  1.9113008559727696e+00 -4.6682420448997251e+00  1.9089581380238199e+00
   10 -6.7756703234609246e+00  6.0014047770701726e+00  9.0001101165474018e-01
   11 -9.0442193708256891e-01 -1.6107490607301371e+00 -4.3778146507274585e-01
   12  1.0211245684369029e+01 -4.3944296804206884e+00 -8.4013014930768315e-01
   13  7.7056136038485681e+00 -1.5611525017025496e+00 -2.7199855794967691e+00
   14  2.1734083216210824e+00  1.2575623059503380e+00 -3.1621339135631659e+00
   15 -3.9802916924350940e-01 -2.3155643807145467e+00 -2.5833218276668477e+00
   16 -6.4250996575687642e+00  6.1402285589022632e-01  4.4400514235213926e+00
   17 -3.3751504767400125e+00  9.3393510794945223e-01  3.4107394730130198e+00
   18 -3.2048836125801219e+00  1.0743341980647441e+00 -1.0071672289860831e+00
   19 -2.0306798306173262e+00 -1.4128718464277576e+00  4.4519482475982501e+00
   20 -9.7874784186078856e-01 -1.9136551645615227e+00  8.1588229520508382e-01
   21  5.8786180977185651e+00 -4.1127509858446576e-01 -2.6606861478559494e+00
   22  4.9702818663417508e-01  8.7360537104127234e-01 -1.3252789801620966e+00
   23  6.8675244621349552e-01 -5.0631516012533337e+00 -4.2295458240572037e+00
   24  4.6916776224570372e-01  6.1171242399131232e-01  3.9878743606420262e+00
   25 -1.6712169044067000e+00  3.1754424033832356e+00  3.8619466416484221e+00
   26 -2.6603908622285277e+00 -2.4065081900513103e+00 -5.4412348554799506e+00
   27  1.1268245761233717e+00  1.7912256492447938e+00 -8.6281553700268343e-01
   28  4.8276263081266206e+00  6.7368709838568721e+00 -2.7652424733968410e+00
   29 -2.1886451203942792e+00 -3.5088760472179699e+00  2.7539398131833051e+00
...<|MERGE_RESOLUTION|>--- conflicted
+++ resolved
@@ -1,11 +1,6 @@
 ---
-<<<<<<< HEAD
-lammps_version: 23 Jun 2022
-date_generated: Tue Jan 10 20:39:52 2023
-=======
 lammps_version: 3 Nov 2022
 date_generated: Sat Dec 17 13:40:39 2022
->>>>>>> 554db7da
 epsilon: 5e-14
 skip_tests: gpu intel kokkos_omp single
 prerequisites: ! |

########################################
LAMMPS Documentation (|version| version)
########################################

.. toctree::
   :caption: About LAMMPS

****************************
About LAMMPS and this manual
****************************

LAMMPS stands for **L**\ arge-scale **A**\ tomic/**M**\ olecular
**M**\ assively **P**\ arallel **S**\ imulator.

LAMMPS is a classical molecular dynamics simulation code focusing on
materials modeling.  It was designed to run efficiently on parallel
computers and to be easy to extend and modify.  Originally developed at
Sandia National Laboratories, a US Department of Energy facility, LAMMPS
now includes contributions from many research groups and individuals
from many institutions.  Most of the funding for LAMMPS has come from
the US Department of Energy (DOE).  LAMMPS is open-source software
distributed under the terms of the GNU Public License Version 2 (GPLv2).

The `LAMMPS website <lws_>`_ has a variety of information about the
code.  It includes links to an online version of this manual, an
`online forum <https://www.lammps.org/forum.html>`_ where users can post
questions and discuss LAMMPS, and a `GitHub site
<https://github.com/lammps/lammps>`_ where all LAMMPS development is
coordinated.

----------

The content for this manual is part of the LAMMPS distribution in its
doc directory.

* The version of the manual on the LAMMPS website corresponds to the
  latest LAMMPS feature release.  It is available at:
  `https://docs.lammps.org/ <https://docs.lammps.org/>`_.
* A version of the manual corresponding to the latest LAMMPS stable
  release (state of the *stable* branch on GitHub) is available online
  at: `https://docs.lammps.org/stable/
  <https://docs.lammps.org/stable/>`_
* A version of the manual with the features most recently added to
  LAMMPS (state of the *develop* branch on GitHub) is available at:
  `https://docs.lammps.org/latest/ <https://docs.lammps.org/latest/>`_

If needed, you can build a copy on your local machine of the manual
(HTML pages or PDF file) for the version of LAMMPS you have
<<<<<<< HEAD
downloaded.  Follow the steps on the :doc:`Build_manual` page.  If you
have difficulties viewing the pages, please :ref:`see this note
<webbrowser>`.
=======
downloaded.  Follow the steps on the :doc:`Build_manual` page.

.. only:: html

   If you have difficulties viewing the HTML pages, please :ref:`see this note
   <webbrowser>` about compatibility with web browsers.
>>>>>>> 05e836f5

-----------

The manual is organized into three parts:

1. The :ref:`User Guide <user_documentation>` with information about how
   to obtain, configure, compile, install, and use LAMMPS,
2. the :ref:`Programmer Guide <programmer_documentation>` with
   information about how to use the LAMMPS library interface from
   different programming languages, how to modify and extend LAMMPS,
   the program design, internal programming interfaces, and code
   design conventions,
3. the :ref:`Command Reference <command_reference>` with detailed
   descriptions of all input script commands available in LAMMPS.

----------

.. only:: html

   After becoming familiar with LAMMPS, consider bookmarking
   :doc:`this page <Commands_all>`, since it gives quick access to
   tables with links to the documentation for all LAMMPS commands.

.. _lws: https://www.lammps.org

----------

.. _user_documentation:

************
User Guide
************

.. toctree::
   :maxdepth: 2
   :numbered: 3
   :caption: User Guide
   :name: userdoc
   :includehidden:

   Intro
   Install
   Build
   Run_head
   Commands
   Packages
   Speed
   Howto
   Examples
   Tools
   Errors


.. _programmer_documentation:

******************
Programmer Guide
******************

.. toctree::
   :maxdepth: 2
   :numbered: 3
   :caption: Programmer Guide
   :name: progdoc
   :includehidden:

   Library
   Python_head
   Modify
   Developer

*****************
Command Reference
*****************

.. _command_reference:
.. toctree::
   :name: reference
   :maxdepth: 1
   :caption: Command Reference

   commands_list
   fixes
   computes
   pairs
   bonds
   angles
   dihedrals
   impropers
   dumps
   fix_modify_atc_commands
   Bibliography

******************
Indices and tables
******************

.. only:: html

   * :ref:`genindex`
   * :ref:`search`

.. only:: html

  .. _webbrowser:
  .. admonition:: Web Browser Compatibility
     :class: note

     The HTML version of the manual makes use of advanced features present
     in "modern" web browsers.  This leads to incompatibilities with older
     web browsers and specific vendor browsers (e.g. Internet Explorer on Windows)
     where parts of the pages are not rendered as expected (e.g. the layout is
     broken or mathematical expressions not typeset).  In that case we
     recommend to install/use a different/newer web browser or use
     the `PDF version of the manual <https://docs.lammps.org/Manual.pdf>`_.

     The following web browser versions have been verified to work as
     expected on Linux, macOS, and Windows where available:

     - Safari version 11.1 and later
     - Firefox version 54 and later
     - Chrome version 54 and later
     - Opera version 41 and later
     - Edge version 80 and later

     Also Android version 7.1 and later and iOS version 11 and later have
     been verified to render this website as expected.<|MERGE_RESOLUTION|>--- conflicted
+++ resolved
@@ -46,18 +46,12 @@
 
 If needed, you can build a copy on your local machine of the manual
 (HTML pages or PDF file) for the version of LAMMPS you have
-<<<<<<< HEAD
-downloaded.  Follow the steps on the :doc:`Build_manual` page.  If you
-have difficulties viewing the pages, please :ref:`see this note
-<webbrowser>`.
-=======
 downloaded.  Follow the steps on the :doc:`Build_manual` page.
 
 .. only:: html
 
    If you have difficulties viewing the HTML pages, please :ref:`see this note
    <webbrowser>` about compatibility with web browsers.
->>>>>>> 05e836f5
 
 -----------
 
